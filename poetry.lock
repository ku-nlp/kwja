--- conflicted
+++ resolved
@@ -407,23 +407,10 @@
 category = "main"
 optional = false
 python-versions = ">=3.8,<4.0"
-<<<<<<< HEAD
-develop = false
-=======
->>>>>>> f820c195
 
 [package.extras]
 pyknp = ["pyknp[pyknp] (>=0.6,<1.0)"]
 
-<<<<<<< HEAD
-[package.source]
-type = "git"
-url = "https://github.com/hkiyomaru/jinf.git"
-reference = "main"
-resolved_reference = "9dea8c3d25dc68a57c61acf84d412a941e76efaf"
-
-=======
->>>>>>> f820c195
 [[package]]
 name = "joblib"
 version = "1.1.0"
@@ -1273,11 +1260,7 @@
 [metadata]
 lock-version = "1.1"
 python-versions = ">=3.9,<3.11"
-<<<<<<< HEAD
-content-hash = "ac99af658c471121855842ad4ee2819fbea83f72a4cbf197daf3c4dbbf54e0d8"
-=======
 content-hash = "9397384d38ff9e334a9ab4c1b099f70f9bc239e770edd8606ae97e5a72e56e16"
->>>>>>> f820c195
 
 [metadata.files]
 absl-py = [
@@ -1704,14 +1687,10 @@
 jaconv = [
     {file = "jaconv-0.3.tar.gz", hash = "sha256:cc70c796c19a6765598c03eac59d1399a555a9a8839cc70e540ec26f0ec3e66e"},
 ]
-<<<<<<< HEAD
-jinf = []
-=======
 jinf = [
     {file = "jinf-1.0.4-py3-none-any.whl", hash = "sha256:e35bef8efb476c78a2d6d9bb3c60f722cdf5f0df4d7642b19b46b8cc10f8f23f"},
     {file = "jinf-1.0.4.tar.gz", hash = "sha256:749982c729a76ea73a075edb1fc9226c81f676b549497f9cb935898ae08f6495"},
 ]
->>>>>>> f820c195
 joblib = [
     {file = "joblib-1.1.0-py2.py3-none-any.whl", hash = "sha256:f21f109b3c7ff9d95f8387f752d0d9c34a02aa2f7060c2135f465da0e5160ff6"},
     {file = "joblib-1.1.0.tar.gz", hash = "sha256:4158fcecd13733f8be669be0683b96ebdbbd38d23559f54dca7205aea1bf1e35"},
