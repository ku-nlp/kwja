--- conflicted
+++ resolved
@@ -216,8 +216,6 @@
                     base_phrase.features[k] = ":".join(vs) or True
 
     @staticmethod
-<<<<<<< HEAD
-=======
     def resolve_dependency(base_phrase: BasePhrase, dependency_manager: DependencyManager) -> None:
         src = base_phrase.index
         num_base_phrases = len(base_phrase.sentence.base_phrases)
@@ -239,24 +237,13 @@
 
         raise RuntimeError("couldn't resolve dependency")
 
->>>>>>> eddc405e
     def _add_dependency(
+        self,
         document: Document,
         dependency_preds: list[list[int]],
         dependency_type_preds: list[list[int]],
         special_to_index: dict[str, int],
     ) -> None:
-<<<<<<< HEAD
-        morphemes = document.morphemes
-        for base_phrase in document.base_phrases:
-            parent_morpheme_index = dependency_preds[base_phrase.head.global_index][0]
-            dependency_type_id = dependency_type_preds[base_phrase.head.global_index][0]
-            if 0 <= parent_morpheme_index < len(morphemes):
-                base_phrase.parent_index = morphemes[parent_morpheme_index].base_phrase.index
-            elif parent_morpheme_index == special_to_index["[ROOT]"]:
-                base_phrase.parent_index = -1
-            base_phrase.dep_type = INDEX2DEPENDENCY_TYPE[dependency_type_id]
-=======
         for sentence in document.sentences:
             base_phrases = sentence.base_phrases
             morpheme_global_index2base_phrase_index = {
@@ -264,7 +251,7 @@
                 for base_phrase in base_phrases
                 for morpheme in base_phrase.morphemes
             }
-            morpheme_global_index2base_phrase_index[self.special_to_index["[ROOT]"]] = -1
+            morpheme_global_index2base_phrase_index[special_to_index["[ROOT]"]] = -1
             dependency_manager = DependencyManager()
             for base_phrase in base_phrases:
                 for parent_morpheme_global_index, dependency_type_id in zip(
@@ -294,7 +281,6 @@
                 elif base_phrase.phrase != base_phrases[base_phrase.parent_index].phrase:
                     base_phrase.phrase.parent_index = base_phrases[base_phrase.parent_index].phrase.index
                     base_phrase.phrase.dep_type = base_phrase.dep_type
->>>>>>> eddc405e
 
     def _add_cohesion(
         self,
