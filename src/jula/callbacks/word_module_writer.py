--- conflicted
+++ resolved
@@ -31,11 +31,8 @@
     POS_TYPE2ID,
 )
 from jula.utils.dependency_parsing import DependencyManager
-<<<<<<< HEAD
 from jula.utils.reading import get_reading2id
-=======
 from jula.utils.sub_document import extract_target_sentences
->>>>>>> f47b31e0
 
 logger = logging.getLogger(__name__)
 
@@ -50,12 +47,9 @@
     ) -> None:
         super().__init__(write_interval="epoch")
 
-<<<<<<< HEAD
         self.reading_resource_path = Path(reading_resource_path)
         self.reading2id = get_reading2id(str(self.reading_resource_path / "vocab.txt"))
-=======
         self.jinf = Jinf()
->>>>>>> f47b31e0
 
         self.destination: Union[Path, TextIO]
         if use_stdout is True:
