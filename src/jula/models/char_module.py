from typing import Any, Optional

import hydra
import torch
from omegaconf import DictConfig
from pytorch_lightning.core.lightning import LightningModule
from pytorch_lightning.utilities.types import STEP_OUTPUT
from transformers import PretrainedConfig

from jula.evaluators.word_normalization_metric import WordNormalizationMetric
from jula.evaluators.word_segmentation_metric import WordSegmentationMetric
from jula.models.models.char_encoder import CharEncoder
from jula.models.models.word_normalizer import WordNormalizer
from jula.models.models.word_segmenter import WordSegmenter


class CharModule(LightningModule):
    def __init__(self, hparams: DictConfig) -> None:
        super().__init__()
        self.hparams.update(hparams)
        self.save_hyperparameters()

        self.valid_corpora = list(hparams.datamodule.valid.keys())
        self.test_corpora = list(hparams.datamodule.test.keys())

<<<<<<< HEAD
        tokenizer: PreTrainedTokenizerBase = AutoTokenizer.from_pretrained(
            hparams.model.model_name_or_path,
            **hydra.utils.instantiate(hparams.dataset.tokenizer_kwargs),
        )
        self.char_encoder = CharEncoder(hparams, vocab_size=len(tokenizer.get_vocab()))
=======
        self.char_encoder: CharEncoder = CharEncoder(hparams)
>>>>>>> f820c195

        pretrained_model_config: PretrainedConfig = self.char_encoder.pretrained_model.config

        self.word_segmenter = WordSegmenter(hparams, pretrained_model_config)
        self.valid_word_segmenter_metrics: dict[str, WordSegmentationMetric] = {
            corpus: WordSegmentationMetric() for corpus in self.valid_corpora
        }
        self.test_word_segmenter_metrics: dict[str, WordSegmentationMetric] = {
            corpus: WordSegmentationMetric() for corpus in self.test_corpora
        }

        self.word_normalizer = WordNormalizer(hparams, pretrained_model_config)
        self.valid_word_normalizer_metrics: dict[str, WordNormalizationMetric] = {
            corpus: WordNormalizationMetric() for corpus in self.valid_corpora
        }
        self.test_word_normalizer_metrics: dict[str, WordNormalizationMetric] = {
            corpus: WordNormalizationMetric() for corpus in self.test_corpora
        }

    def forward(self, **kwargs) -> dict[str, dict[str, torch.Tensor]]:
        encoder_output = self.char_encoder(kwargs)  # (b, seq_len, h)
        word_segmenter_outputs = self.word_segmenter(encoder_output, kwargs)
        word_normalizer_outputs = self.word_normalizer(encoder_output, kwargs)
        return {
            "word_segmenter_outputs": word_segmenter_outputs,
            "word_normalizer_outputs": word_normalizer_outputs,
        }

    def training_step(self, batch: Any, batch_idx: int) -> STEP_OUTPUT:
        outputs: dict[str, dict[str, torch.Tensor]] = self(**batch)
        word_segmenter_loss = outputs["word_segmenter_outputs"]["loss"]
        self.log("train/word_segmenter_loss", word_segmenter_loss)
        word_normalizer_loss = outputs["word_normalizer_outputs"]["loss"]
        self.log("train/word_normalizer_loss", word_normalizer_loss)
        return word_segmenter_loss + word_normalizer_loss

    def validation_step(self, batch: Any, batch_idx: int, dataloader_idx: Optional[int] = None) -> Any:
        outputs: dict[str, dict[str, torch.Tensor]] = self(**batch)
        corpus = self.valid_corpora[dataloader_idx or 0]
        word_segmenter_args = {
            "seg_preds": torch.argmax(outputs["word_segmenter_outputs"]["logits"], dim=-1),
            "seg_types": batch["seg_types"],
        }
        self.valid_word_segmenter_metrics[corpus].update(**word_segmenter_args)
        self.log("valid/word_segmenter_loss", outputs["word_segmenter_outputs"]["loss"])
        word_normalizer_args = {
            "word_norm_preds": torch.argmax(outputs["word_normalizer_outputs"]["logits"], dim=-1),
            "word_norm_labels": batch["word_norm_labels"],
        }
        self.valid_word_normalizer_metrics[corpus].update(**word_normalizer_args)
        self.log("valid/word_normalizer_loss", outputs["word_normalizer_outputs"]["loss"])

    def validation_epoch_end(self, validation_step_outputs) -> None:
        word_segmenter_f1 = 0.0
        for corpus, metric in self.valid_word_segmenter_metrics.items():
            for name, value in metric.compute().items():
                if name == "word_segmenter_f1":
                    word_segmenter_f1 += value
                self.log(f"valid_{corpus}/{name}", value)
                metric.reset()
        word_segmenter_f1 /= len(self.valid_word_segmenter_metrics)
        self.log("valid/word_segmenter_f1", word_segmenter_f1)
        self.log("valid/f1", word_segmenter_f1)

        word_normalizer_f1 = 0.0
        for corpus, metric in self.valid_word_normalizer_metrics.items():
            for name, value in metric.compute().items():
                if name == "word_segmenter_f1":
                    word_segmenter_f1 += value
                self.log(f"valid_{corpus}/{name}", value)
                metric.reset()
        word_normalizer_f1 /= len(self.valid_word_normalizer_metrics)
        self.log("valid/word_normalizer_f1", word_normalizer_f1)

    def test_step(self, batch: Any, batch_idx: int, dataloader_idx: Optional[int] = None) -> Any:
        outputs: dict[str, dict[str, torch.Tensor]] = self(**batch)
        corpus = self.test_corpora[dataloader_idx or 0]
        word_segmenter_args = {
            "seg_preds": torch.argmax(outputs["word_segmenter_outputs"]["logits"], dim=-1),
            "seg_types": batch["seg_types"],
        }
        self.test_word_segmenter_metrics[corpus].update(**word_segmenter_args)
        self.log("test/word_segmenter_loss", outputs["word_segmenter_outputs"]["loss"])
        word_normalizer_args = {
            "word_norm_preds": torch.argmax(outputs["word_normalizer_outputs"]["logits"], dim=-1),
            "word_norm_labels": batch["word_norm_labels"],
        }
        self.test_word_normalizer_metrics[corpus].update(**word_normalizer_args)
        self.log("test/word_normalizer_loss", outputs["word_normalizer_outputs"]["loss"])

    def test_epoch_end(self, test_step_outputs) -> None:
        word_segmenter_f1 = 0.0
        for corpus, metric in self.test_word_segmenter_metrics.items():
            for name, value in metric.compute().items():
                if name == "word_segmenter_f1":
                    word_segmenter_f1 += value
                self.log(f"test_{corpus}/{name}", value)
                metric.reset()
        word_segmenter_f1 /= len(self.test_word_segmenter_metrics)
        self.log("test/word_segmenter_f1", word_segmenter_f1)
        self.log("test/f1", word_segmenter_f1)

        word_normalizer_f1 = 0.0
        for corpus, metric in self.test_word_normalizer_metrics.items():
            for name, value in metric.compute().items():
                if name == "word_segmenter_f1":
                    word_segmenter_f1 += value
                self.log(f"test_{corpus}/{name}", value)
                metric.reset()
        word_normalizer_f1 /= len(self.test_word_normalizer_metrics)
        self.log("valid/word_normalizer_f1", word_normalizer_f1)

    def predict_step(self, batch: Any, batch_idx: int, dataloader_idx: Optional[int] = None) -> Any:
        outputs: dict[str, dict[str, torch.Tensor]] = self(**batch)
        return {
            "dataloader_idx": dataloader_idx or 0,
            "input_ids": batch["input_ids"],
            "word_segmenter_logits": outputs["word_segmenter_outputs"]["logits"],
        }

    def configure_optimizers(self):
        # Split weights in two groups, one with weight decay and the other not.
        no_decay = ("bias", "LayerNorm.weight")
        optimizer_grouped_parameters = [
            {
                "params": [
                    p for n, p in self.named_parameters() if not any(nd in n for nd in no_decay) and p.requires_grad
                ],
                "weight_decay": self.hparams.optimizer.weight_decay,
                "name": "decay",
            },
            {
                "params": [
                    p for n, p in self.named_parameters() if any(nd in n for nd in no_decay) and p.requires_grad
                ],
                "weight_decay": 0.0,
                "name": "no_decay",
            },
        ]
        optimizer = hydra.utils.instantiate(
            self.hparams.optimizer,
            params=optimizer_grouped_parameters,
            _convert_="partial",
        )

        warmup_steps = self.hparams.warmup_steps
        lr_scheduler = hydra.utils.instantiate(
            self.hparams.scheduler,
            optimizer=optimizer,
            num_warmup_steps=warmup_steps,
        )
        return {
            "optimizer": optimizer,
            "lr_scheduler": {"scheduler": lr_scheduler, "interval": "step", "frequency": 1},
        }<|MERGE_RESOLUTION|>--- conflicted
+++ resolved
@@ -23,15 +23,7 @@
         self.valid_corpora = list(hparams.datamodule.valid.keys())
         self.test_corpora = list(hparams.datamodule.test.keys())
 
-<<<<<<< HEAD
-        tokenizer: PreTrainedTokenizerBase = AutoTokenizer.from_pretrained(
-            hparams.model.model_name_or_path,
-            **hydra.utils.instantiate(hparams.dataset.tokenizer_kwargs),
-        )
-        self.char_encoder = CharEncoder(hparams, vocab_size=len(tokenizer.get_vocab()))
-=======
         self.char_encoder: CharEncoder = CharEncoder(hparams)
->>>>>>> f820c195
 
         pretrained_model_config: PretrainedConfig = self.char_encoder.pretrained_model.config
 
