--- conflicted
+++ resolved
@@ -350,11 +350,8 @@
             "base_phrase_feature_logits": outputs["phrase_analyzer_outputs"]["base_phrase_feature_logits"],
             "dependency_logits": outputs["relation_analyzer_outputs"]["dependency_logits"],
             "dependency_type_logits": outputs["relation_analyzer_outputs"]["dependency_type_logits"],
-<<<<<<< HEAD
+            "cohesion_logits": outputs["relation_analyzer_outputs"]["cohesion_logits"],
             "discourse_parsing_logits": outputs["relation_analyzer_outputs"]["discourse_parsing_logits"],
-=======
-            "cohesion_logits": outputs["relation_analyzer_outputs"]["cohesion_logits"],
->>>>>>> 25804e93
         }
 
     def configure_optimizers(self):
