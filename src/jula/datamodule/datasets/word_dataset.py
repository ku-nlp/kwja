<<<<<<< HEAD
from pathlib import Path
=======
import logging
from dataclasses import dataclass
>>>>>>> e90fc7dc

import torch
from omegaconf import ListConfig
from rhoknp import Document
from rhoknp.cohesion import ExophoraReferent
from scipy.special import softmax
from tokenizers import Encoding
from tqdm import tqdm
from transformers.utils import PaddingStrategy

from jula.datamodule.datasets.base_dataset import BaseDataset
from jula.datamodule.examples import (
    BasePhraseFeatureExample,
    CohesionExample,
    DependencyExample,
    DiscourseExample,
    Task,
    WordFeatureExample,
)
from jula.datamodule.extractors import BridgingExtractor, CoreferenceExtractor, PasExtractor
from jula.datamodule.extractors.base import Phrase
from jula.utils.constants import (
    BASE_PHRASE_FEATURES,
    CONJFORM_TYPES,
    CONJTYPE_TYPES,
    DEPENDENCY_TYPE2INDEX,
    DISCOURSE_RELATIONS,
    IGNORE_INDEX,
    POS_TYPES,
    SUBPOS_TYPES,
    WORD_FEATURES,
)
from jula.utils.kanjidic import KanjiDic
from jula.utils.reading_aligner import ReadingAligner

logger = logging.getLogger(__name__)

<<<<<<< HEAD
class WordDataset(BaseDataset):
    def __init__(
        self,
        path: str,
        reading_path: str,
        model_name_or_path: str = "nlp-waseda/roberta-base-japanese",
        max_seq_length: int = 512,
        tokenizer_kwargs: dict = None,
        ext: str = "knp",
        **kwargs,
    ):
        self.exophora_referents: list[ExophoraReferent] = [
            ExophoraReferent(s) for s in kwargs.pop("exophora_referents")
        ]
        self.special_tokens: list[str] = [str(e) for e in self.exophora_referents] + [
            "[NULL]",
            "[NA]",
            "[ROOT]",  # TODO: mask in cohesion analysis
        ]
        tokenizer_kwargs = {
            "additional_special_tokens": self.special_tokens,
        }
        if "tokenizer_kwargs" in kwargs:
            kwargs["tokenizer_kwargs"].update(tokenizer_kwargs)
        else:
            kwargs["tokenizer_kwargs"] = tokenizer_kwargs

        super().__init__(path=path, **kwargs)

        self.reading2id: dict[str, int] = self.get_reading2id(fpath=str(Path(reading_path) / "vocab.txt"))
        kanjidic = KanjiDic(str(Path(reading_path) / "kanjidic"))
        self.reading_aligner = ReadingAligner(self.tokenizer, kanjidic)
=======

@dataclass(frozen=True)
class WordExampleSet:
    example_id: int
    doc_id: str
    text: str  # space-delimited word sequence
    encoding: Encoding
    word_feature_example: WordFeatureExample
    base_phrase_feature_example: BasePhraseFeatureExample
    dependency_example: DependencyExample
    cohesion_example: CohesionExample
    discourse_example: DiscourseExample

>>>>>>> e90fc7dc

class WordDataset(BaseDataset):
    def __init__(
        self,
        path: str,
        cases: ListConfig[str],
        bar_rels: ListConfig[str],
        exophora_referents: ListConfig[str],
        cohesion_tasks: ListConfig[str],
        special_tokens: ListConfig[str],
        restrict_cohesion_target: bool,
        model_name_or_path: str = "nlp-waseda/roberta-base-japanese",
        max_seq_length: int = 512,
        tokenizer_kwargs: dict = None,
    ) -> None:
        super().__init__(
            path,
            model_name_or_path,
            max_seq_length,
            tokenizer_kwargs,
        )
        self.exophora_referents = [ExophoraReferent(s) for s in exophora_referents]
        self.special_tokens: list[str] = list(special_tokens)
        self.cohesion_tasks: list[Task] = [Task(t) for t in cohesion_tasks]
        self.cases: list[str] = list(cases)
        self.bar_rels: list[str] = list(bar_rels)
        self.cohesion_rel_types = (
            self.cases * (Task.PAS_ANALYSIS in self.cohesion_tasks)
            + self.bar_rels * (Task.BRIDGING in self.cohesion_tasks)
            + ["="] * (Task.COREFERENCE in self.cohesion_tasks)
        )
        self.extractors = {
            Task.PAS_ANALYSIS: PasExtractor(self.cases, self.exophora_referents, restrict_cohesion_target, kc=False),
            Task.COREFERENCE: CoreferenceExtractor(self.exophora_referents, restrict_cohesion_target, kc=False),
            Task.BRIDGING: BridgingExtractor(
                self.bar_rels, self.exophora_referents, restrict_cohesion_target, kc=False
            ),
        }
        self.special_to_index: dict[str, int] = {
            token: self.max_seq_length - len(self.special_tokens) + i for i, token in enumerate(self.special_tokens)
        }
        self.index_to_special: dict[int, str] = {v: k for k, v in self.special_to_index.items()}
        self.examples: list[WordExampleSet] = self._load_examples(self.documents)
        self.special_encoding: Encoding = self.tokenizer(
            self.special_tokens,
            is_split_into_words=True,
            padding=PaddingStrategy.DO_NOT_PAD,
            truncation=False,
            add_special_tokens=False,
        ).encodings[0]

    def __len__(self) -> int:
        return len(self.examples)

    @property
    def special_indices(self) -> list[int]:
        return list(self.special_to_index.values())

    @property
    def cohesion_special_indices(self) -> list[int]:
        return [index for special, index in self.special_to_index.items() if special != "[ROOT]"]

    @property
    def num_special_tokens(self) -> int:
        return len(self.special_tokens)

    def _load_examples(self, documents: list[Document]) -> list[WordExampleSet]:
        examples = []
        idx = 0
        for document in tqdm(documents, dynamic_ncols=True):
            words = [morpheme.text for morpheme in document.morphemes]
            encoding: Encoding = self.tokenizer(
                words,
                is_split_into_words=True,
                padding=PaddingStrategy.MAX_LENGTH,
                truncation=False,
                max_length=self.max_seq_length - self.num_special_tokens,
            ).encodings[0]
            if len(encoding.ids) > self.max_seq_length - self.num_special_tokens:
                continue

            word_feature_example = WordFeatureExample()
            word_feature_example.load(document)

            base_phrase_feature_example = BasePhraseFeatureExample()
            base_phrase_feature_example.load(document)

            dependency_example = DependencyExample()
            dependency_example.load(document)

            cohesion_example = CohesionExample()
            cohesion_example.load(document, tasks=self.cohesion_tasks, extractors=self.extractors)

            discourse_example = DiscourseExample()
            discourse_example.load(document, has_annotation=False)
            path = self.path / "disc_expert" / f"{document.doc_id}.knp"
            if path.exists():
                try:
                    document_disc = Document.from_knp(path.read_text())
                    if document == document_disc:
                        discourse_example.load(document_disc)
                except AssertionError:
                    logger.warning(f"{path} is not a valid KNP file")
            elif self.path.name == "train":
                path = self.path / "disc_crowd" / f"{document.doc_id}.knp"
                if path.exists():
                    try:
                        document_disc = Document.from_knp(path.read_text())
                        if document == document_disc:
                            discourse_example.load(document_disc)
                    except AssertionError:
                        logger.warning(f"{path} is not a valid KNP file")

            examples.append(
                WordExampleSet(
                    example_id=idx,
                    doc_id=document.doc_id,
                    text=" ".join(words),
                    encoding=encoding,
                    word_feature_example=word_feature_example,
                    base_phrase_feature_example=base_phrase_feature_example,
                    dependency_example=dependency_example,
                    cohesion_example=cohesion_example,
                    discourse_example=discourse_example,
                )
            )
            idx += 1

        if len(examples) == 0:
            logger.error(
                "No examples to process. "
                f"Make sure there exist any documents in {self.path} and they are not too long."
            )
        return examples

    def __getitem__(self, index: int) -> dict[str, torch.Tensor]:
        return self.encode(self.examples[index])

    def encode(self, example: WordExampleSet) -> dict[str, torch.Tensor]:
        # NOTE: hereafter, indices are given at the word level

        # morpheme type tagging
        word_feature_example = example.word_feature_example
        morpheme_type_set = (POS_TYPES, SUBPOS_TYPES, CONJTYPE_TYPES, CONJFORM_TYPES)
        morpheme_types = [[IGNORE_INDEX] * len(morpheme_type_set) for _ in range(self.max_seq_length)]
        for morpheme_index, mrph_types in enumerate(word_feature_example.types):
            for i, (mrph_type, all_types) in enumerate(zip(mrph_types, morpheme_type_set)):
                if mrph_type in all_types:
                    morpheme_types[morpheme_index][i] = all_types.index(mrph_type)

        # word feature tagging
        word_features = [[IGNORE_INDEX] * len(WORD_FEATURES) for _ in range(self.max_seq_length)]
        for morpheme_index, feature_set in enumerate(word_feature_example.features):
            for i, word_feature in enumerate(WORD_FEATURES):
                word_features[morpheme_index][i] = int(word_feature in feature_set)

        # base phrase feature tagging
        base_phrase_feature_example = example.base_phrase_feature_example
        base_phrase_features = [[IGNORE_INDEX] * len(BASE_PHRASE_FEATURES) for _ in range(self.max_seq_length)]
        for head_index, feature_set in zip(base_phrase_feature_example.heads, base_phrase_feature_example.features):
            for i, base_phrase_feature in enumerate(BASE_PHRASE_FEATURES):
                base_phrase_features[head_index][i] = int(base_phrase_feature in feature_set)

        # dependency parsing
        dependency_example = example.dependency_example
        dependencies: list[int] = [IGNORE_INDEX for _ in range(self.max_seq_length)]
        for global_morpheme_index, dependency in enumerate(dependency_example.dependencies):
            dependencies[global_morpheme_index] = dependency if dependency != -1 else self.special_to_index["[ROOT]"]

        dependency_mask: list[list[bool]] = []  # False -> mask, True -> keep
        for cands in dependency_example.candidates:
            cands.append(self.special_to_index["[ROOT]"])
            dependency_mask.append([(x in cands) for x in range(self.max_seq_length)])
        dependency_mask += [[False] * self.max_seq_length] * (self.max_seq_length - len(dependency_mask))  # pad

        dependency_types: list[int] = [IGNORE_INDEX for _ in range(self.max_seq_length)]
        for global_morpheme_index, dependency_type in enumerate(dependency_example.dependency_types):
            dependency_types[global_morpheme_index] = DEPENDENCY_TYPE2INDEX[dependency_type]

        # PAS analysis & coreference resolution
        cohesion_example = example.cohesion_example
        cohesion_target: list[list[list[int]]] = []  # (task, src, tgt)
        candidates_set: list[list[list[int]]] = []  # (task, src, tgt)
        if Task.PAS_ANALYSIS in self.cohesion_tasks:
            task = Task.PAS_ANALYSIS
            annotation = cohesion_example.annotations[task]
            phrases = cohesion_example.phrases[task]
            for case in self.cases:
                arguments_set = [arguments[case] for arguments in annotation.arguments_set]
                ret = self._convert_annotation_to_feature(arguments_set, phrases)
                cohesion_target.append(ret[0])
                candidates_set.append(ret[1])
        for task in (Task.BRIDGING, Task.COREFERENCE):
            if task not in self.cohesion_tasks:
                continue
            annotation = cohesion_example.annotations[task].arguments_set
            phrases = cohesion_example.phrases[task]
            ret = self._convert_annotation_to_feature(annotation, phrases)
            cohesion_target.append(ret[0])
            candidates_set.append(ret[1])
        cohesion_mask = [
            [[(x in cands) for x in range(self.max_seq_length)] for cands in candidates]
            for candidates in candidates_set
        ]  # False -> mask, True -> keep

        discourse_example = example.discourse_example
        discourse_relations = [[IGNORE_INDEX for _ in range(self.max_seq_length)] for _ in range(self.max_seq_length)]
        for global_morpheme_index_i, relations in enumerate(discourse_example.discourse_relations):
            for global_morpheme_index_j, relation in enumerate(relations):
                if relation in DISCOURSE_RELATIONS:
                    relation_index = DISCOURSE_RELATIONS.index(relation)
                    discourse_relations[global_morpheme_index_i][global_morpheme_index_j] = relation_index

        merged_encoding: Encoding = Encoding.merge([example.encoding, self.special_encoding])

        return {
            "example_ids": torch.tensor(example.example_id, dtype=torch.long),
            "input_ids": torch.tensor(merged_encoding.ids, dtype=torch.long),
            "attention_mask": torch.tensor(merged_encoding.attention_mask, dtype=torch.long),
            "subword_map": torch.tensor(self._gen_subword_map(merged_encoding), dtype=torch.bool),
            "mrph_types": torch.tensor(morpheme_types, dtype=torch.long),
            "word_features": torch.tensor(word_features, dtype=torch.long),
            "base_phrase_features": torch.tensor(base_phrase_features, dtype=torch.long),
            "dependencies": torch.tensor(dependencies, dtype=torch.long),
            "intra_mask": torch.tensor(dependency_mask, dtype=torch.bool),
            "dependency_types": torch.tensor(dependency_types, dtype=torch.long),
            "discourse_relations": torch.tensor(discourse_relations, dtype=torch.long),
            "cohesion_target": torch.tensor(cohesion_target, dtype=torch.int),
            "cohesion_mask": torch.tensor(cohesion_mask, dtype=torch.bool),
            "texts": example.text,
        }

    def get_reading2id(self, fpath: str) -> dict[str, int]:
        reading2id = {
            "[UNK]": 0,
        }
        with open(fpath, mode="r") as f:
            for line in f:
                reading2id[str(line.strip())] = len(reading2id)
        return reading2id

    def dump_prediction(
        self,
        result: list[list[list[float]]],  # word level
        example: CohesionExample,
    ) -> list[list[list[float]]]:  # (phrase, rel, 0 or phrase+special)
        """1 example 中に存在する基本句それぞれに対してシステム予測のリストを返す．"""
        ret: list[list[list[float]]] = [[] for _ in next(iter(example.phrases.values()))]
        task_idx = 0
        if Task.PAS_ANALYSIS in self.cohesion_tasks:
            for _ in self.cases:
                for i, p in enumerate(self._word2bp_level(result[task_idx], example.phrases[Task.PAS_ANALYSIS])):
                    ret[i].append(p)
                task_idx += 1
        if Task.BRIDGING in self.cohesion_tasks:
            for i, p in enumerate(self._word2bp_level(result[task_idx], example.phrases[Task.BRIDGING])):
                ret[i].append(p)
            task_idx += 1
        if Task.COREFERENCE in self.cohesion_tasks:
            for i, p in enumerate(self._word2bp_level(result[task_idx], example.phrases[Task.COREFERENCE])):
                ret[i].append(p)
            task_idx += 1
        return ret

    def _word2bp_level(
        self,
        word_level_output: list[list[float]],
        phrases: list[Phrase],
    ) -> list[list[float]]:  # (bp, 0 or bp+special)
        ret: list[list[float]] = [[] for _ in phrases]
        for anaphor in filter(lambda p: p.is_target, phrases):
            word_level_scores: list[float] = word_level_output[anaphor.dmid]
            phrase_level_scores: list[float] = []
            for tgt_bp in phrases:
                if tgt_bp.dtid not in anaphor.candidates:
                    phrase_level_scores.append(-1)  # pad -1 for non-candidate phrases
                    continue
                phrase_level_scores.append(word_level_scores[tgt_bp.dmid])
            phrase_level_scores += [word_level_scores[idx] for idx in self.special_indices]
            assert len(phrase_level_scores) == len(phrases) + len(self.special_to_index)
            ret[anaphor.dtid] = softmax(phrase_level_scores).tolist()
        return ret

    def _gen_subword_map(self, encoding: Encoding) -> list[list[bool]]:
        subword_map = [[False] * self.max_seq_length for _ in range(self.max_seq_length)]
        for token_id, word_id in enumerate(encoding.word_ids):
            if word_id is not None:
                subword_map[word_id][token_id] = True
        for special_index in self.special_indices:
            subword_map[special_index][special_index] = True
        return subword_map

    def _convert_annotation_to_feature(
        self,
        annotation: list[list[str]],  # phrase level
        phrases: list[Phrase],
    ) -> tuple[list[list[int]], list[list[int]]]:
        scores_set: list[list[int]] = [[0] * self.max_seq_length for _ in range(self.max_seq_length)]
        candidates_set: list[list[int]] = [[] for _ in range(self.max_seq_length)]
        for phrase in phrases:
            arguments: list[str] = annotation[phrase.dtid]
            candidates: list[int] = phrase.candidates  # phrase level
            for mrph in phrase.children:
                scores: list[int] = [0] * self.max_seq_length
                if mrph.is_target:
                    for arg_string in arguments:
                        # arg_string: 著者, 8%C, 15%O, 2, [NULL], ...
                        if arg_string[-2:] in ("%C", "%N", "%O"):
                            # PAS only
                            # flag = arg_string[-1]
                            arg_string = arg_string[:-2]
                        if arg_string in self.special_to_index:
                            word_index = self.special_to_index[arg_string]
                        else:
                            word_index = phrases[int(arg_string)].dmid
                        scores[word_index] = 1

                word_level_candidates: list[int] = []
                for candidate in candidates:
                    word_level_candidates.append(phrases[candidate].dmid)
                word_level_candidates += self.cohesion_special_indices

                # use the head subword as the representative of the source word
                scores_set[mrph.dmid] = scores
                candidates_set[mrph.dmid] = word_level_candidates

        return scores_set, candidates_set  # word level<|MERGE_RESOLUTION|>--- conflicted
+++ resolved
@@ -1,9 +1,6 @@
-<<<<<<< HEAD
-from pathlib import Path
-=======
 import logging
 from dataclasses import dataclass
->>>>>>> e90fc7dc
+from pathlib import Path
 
 import torch
 from omegaconf import ListConfig
@@ -41,40 +38,6 @@
 
 logger = logging.getLogger(__name__)
 
-<<<<<<< HEAD
-class WordDataset(BaseDataset):
-    def __init__(
-        self,
-        path: str,
-        reading_path: str,
-        model_name_or_path: str = "nlp-waseda/roberta-base-japanese",
-        max_seq_length: int = 512,
-        tokenizer_kwargs: dict = None,
-        ext: str = "knp",
-        **kwargs,
-    ):
-        self.exophora_referents: list[ExophoraReferent] = [
-            ExophoraReferent(s) for s in kwargs.pop("exophora_referents")
-        ]
-        self.special_tokens: list[str] = [str(e) for e in self.exophora_referents] + [
-            "[NULL]",
-            "[NA]",
-            "[ROOT]",  # TODO: mask in cohesion analysis
-        ]
-        tokenizer_kwargs = {
-            "additional_special_tokens": self.special_tokens,
-        }
-        if "tokenizer_kwargs" in kwargs:
-            kwargs["tokenizer_kwargs"].update(tokenizer_kwargs)
-        else:
-            kwargs["tokenizer_kwargs"] = tokenizer_kwargs
-
-        super().__init__(path=path, **kwargs)
-
-        self.reading2id: dict[str, int] = self.get_reading2id(fpath=str(Path(reading_path) / "vocab.txt"))
-        kanjidic = KanjiDic(str(Path(reading_path) / "kanjidic"))
-        self.reading_aligner = ReadingAligner(self.tokenizer, kanjidic)
-=======
 
 @dataclass(frozen=True)
 class WordExampleSet:
@@ -88,7 +51,6 @@
     cohesion_example: CohesionExample
     discourse_example: DiscourseExample
 
->>>>>>> e90fc7dc
 
 class WordDataset(BaseDataset):
     def __init__(
@@ -100,16 +62,12 @@
         cohesion_tasks: ListConfig[str],
         special_tokens: ListConfig[str],
         restrict_cohesion_target: bool,
+        reading_path: str,
         model_name_or_path: str = "nlp-waseda/roberta-base-japanese",
         max_seq_length: int = 512,
         tokenizer_kwargs: dict = None,
     ) -> None:
-        super().__init__(
-            path,
-            model_name_or_path,
-            max_seq_length,
-            tokenizer_kwargs,
-        )
+        super().__init__(path, model_name_or_path, max_seq_length, tokenizer_kwargs)
         self.exophora_referents = [ExophoraReferent(s) for s in exophora_referents]
         self.special_tokens: list[str] = list(special_tokens)
         self.cohesion_tasks: list[Task] = [Task(t) for t in cohesion_tasks]
@@ -131,6 +89,8 @@
             token: self.max_seq_length - len(self.special_tokens) + i for i, token in enumerate(self.special_tokens)
         }
         self.index_to_special: dict[int, str] = {v: k for k, v in self.special_to_index.items()}
+        self.reading2id: dict[str, int] = self.get_reading2id(fpath=str(Path(reading_path) / "vocab.txt"))
+        self.reading_aligner = ReadingAligner(self.tokenizer, KanjiDic(str(Path(reading_path) / "kanjidic")))
         self.examples: list[WordExampleSet] = self._load_examples(self.documents)
         self.special_encoding: Encoding = self.tokenizer(
             self.special_tokens,
