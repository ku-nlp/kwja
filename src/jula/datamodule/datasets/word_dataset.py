--- conflicted
+++ resolved
@@ -18,11 +18,7 @@
     CohesionTask,
     DependencyExample,
     DiscourseExample,
-<<<<<<< HEAD
     ReadingExample,
-    Task,
-=======
->>>>>>> f47b31e0
     WordFeatureExample,
 )
 from jula.datamodule.extractors import BridgingExtractor, CoreferenceExtractor, PasExtractor
@@ -69,18 +65,12 @@
         cohesion_tasks: ListConfig,
         special_tokens: ListConfig,
         restrict_cohesion_target: bool,
-<<<<<<< HEAD
         reading_resource_path: str,
-=======
         document_split_stride: int,
->>>>>>> f47b31e0
         model_name_or_path: str = "nlp-waseda/roberta-base-japanese",
         max_seq_length: int = 512,
         tokenizer_kwargs: dict = None,
     ) -> None:
-<<<<<<< HEAD
-        super().__init__(path, model_name_or_path, max_seq_length, tokenizer_kwargs)
-=======
         self.special_tokens: list[str] = list(special_tokens)
         super().__init__(
             path,
@@ -89,7 +79,6 @@
             max_seq_length,
             tokenizer_kwargs,
         )
->>>>>>> f47b31e0
         self.exophora_referents = [ExophoraReferent(s) for s in exophora_referents]
         self.cohesion_tasks: list[CohesionTask] = [CohesionTask(t) for t in cohesion_tasks]
         self.pas_cases: list[str] = list(pas_cases)
@@ -315,11 +304,8 @@
             "attention_mask": torch.tensor(merged_encoding.attention_mask, dtype=torch.long),
             "subword_map": torch.tensor(self._gen_subword_map(merged_encoding), dtype=torch.bool),
             "mrph_types": torch.tensor(morpheme_types, dtype=torch.long),
-<<<<<<< HEAD
             "reading_ids": torch.tensor(reading_ids, dtype=torch.long),
-=======
             "ne_tags": torch.tensor(ne_tags, dtype=torch.long),
->>>>>>> f47b31e0
             "word_features": torch.tensor(word_features, dtype=torch.long),
             "base_phrase_features": torch.tensor(base_phrase_features, dtype=torch.long),
             "dependencies": torch.tensor(dependencies, dtype=torch.long),
