--- conflicted
+++ resolved
@@ -6,11 +6,8 @@
 from torch.utils.data import Dataset
 from transformers import AutoTokenizer, PreTrainedTokenizerBase
 
-<<<<<<< HEAD
-=======
 from jula.utils.sub_document import to_sub_doc_id
 
->>>>>>> f47b31e0
 logger = logging.getLogger(__name__)
 
 
@@ -57,13 +54,8 @@
             try:
                 documents.append(Document.from_knp(path.read_text()))
             except AssertionError:
-<<<<<<< HEAD
-                logger.error(f"{file_path} is not a valid knp file.")
-        return doc_id2document
-=======
                 logger.warning(f"{path} is not a valid knp file.")
         return documents
->>>>>>> f47b31e0
 
     @cached_property
     def documents(self) -> list[Document]:
