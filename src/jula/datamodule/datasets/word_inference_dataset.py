--- conflicted
+++ resolved
@@ -203,10 +203,6 @@
                 if include_additional_words is False and token_id in self.special_indices:
                     continue
                 subword_map[word_id][token_id] = True
-<<<<<<< HEAD
-        if include_additional_words:
-            for special_index in self.special_indices:
-                subword_map[special_index][special_index] = True
         return subword_map
 
     def _get_tokenized_len(self, source: Union[Document, Sentence]) -> int:
@@ -214,7 +210,4 @@
             self.tokenizer([m.text for m in source.morphemes], add_special_tokens=False, is_split_into_words=True)[
                 "input_ids"
             ]
-        )
-=======
-        return subword_map
->>>>>>> e071f019
+        )