--- conflicted
+++ resolved
@@ -11,10 +11,6 @@
     "DependencyExample",
     "CohesionExample",
     "DiscourseExample",
-<<<<<<< HEAD
     "ReadingExample",
-    "Task",
-=======
     "CohesionTask",
->>>>>>> f47b31e0
 ]