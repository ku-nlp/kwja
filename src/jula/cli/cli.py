--- conflicted
+++ resolved
@@ -1,8 +1,4 @@
-<<<<<<< HEAD
-=======
-import os
 from importlib import resources
->>>>>>> 337277fa
 from pathlib import Path
 from tempfile import TemporaryDirectory
 from typing import Optional
@@ -23,6 +19,7 @@
 TYPO_CHECKPOINT_URL = "https://lotus.kuee.kyoto-u.ac.jp/kwja/typo_roberta-base-wwm_seq512.ckpt"
 CHAR_CHECKPOINT_URL = "https://lotus.kuee.kyoto-u.ac.jp/kwja/char_roberta-base-wwm_seq512.ckpt"
 WORD_CHECKPOINT_URL = "https://lotus.kuee.kyoto-u.ac.jp/kwja/word_roberta-base_seq256.ckpt"
+WORD_DISCOURSE_CHECKPOINT_URL = "https://lotus.kuee.kyoto-u.ac.jp/kwja/word_discourse_roberta-base_seq256.ckpt"
 
 suppress_debug_info()
 OmegaConf.register_new_resolver("concat", lambda x, y: x + y)
@@ -56,14 +53,9 @@
     word_path: Path = tmp_dir.name / Path("predict_word.knp")
     word_discourse_path: Path = tmp_dir.name / Path("predict_word_discourse.knp")
 
-<<<<<<< HEAD
-    # typo
+    # typo module
     typo_checkpoint_path: Path = download_checkpoint_from_url(TYPO_CHECKPOINT_URL)
     typo_model: TypoModule = TypoModule.load_from_checkpoint(str(typo_checkpoint_path))
-=======
-    # typo module
-    typo_model: TypoModule = TypoModule.load_from_checkpoint(str((model_dir / "typo.ckpt").resolve()))
->>>>>>> 337277fa
     typo_cfg = typo_model.hparams
     typo_cfg.callbacks.prediction_writer.extended_vocab_path = (
         resources.files("jula") / "resource/typo_correction/multi_char_vocab.txt"
@@ -86,14 +78,9 @@
     typo_trainer.predict(model=typo_model, dataloaders=typo_datamodule.predict_dataloader())
     del typo_model
 
-<<<<<<< HEAD
-    # char
+    # char module
     char_checkpoint_path: Path = download_checkpoint_from_url(CHAR_CHECKPOINT_URL)
     char_model: CharModule = CharModule.load_from_checkpoint(str(char_checkpoint_path))
-=======
-    # char module
-    char_model: CharModule = CharModule.load_from_checkpoint(str((model_dir / "char.ckpt").resolve()))
->>>>>>> 337277fa
     char_cfg = char_model.hparams
     char_trainer: pl.Trainer = pl.Trainer(
         logger=False,
@@ -107,24 +94,15 @@
         ],
         devices=1,
     )
-<<<<<<< HEAD
-    char_cfg.datamodule.predict.texts = Path(f"{tmp_dir.name}/predict_typo.txt").read_text().splitlines()
-=======
     char_cfg.datamodule.predict.texts = typo_path.read_text().splitlines()
->>>>>>> 337277fa
     char_datamodule = DataModule(cfg=char_cfg.datamodule)
     char_datamodule.setup(stage=TrainerFn.PREDICTING)
     char_trainer.predict(model=char_model, dataloaders=char_datamodule.predict_dataloader())
     del char_model
 
-<<<<<<< HEAD
-    # word
+    # word module
     word_checkpoint_path: Path = download_checkpoint_from_url(WORD_CHECKPOINT_URL)
     word_model: WordModule = WordModule.load_from_checkpoint(str(word_checkpoint_path))
-=======
-    # word module
-    word_model: WordModule = WordModule.load_from_checkpoint(str((model_dir / "word.ckpt").resolve()))
->>>>>>> 337277fa
     word_cfg = word_model.hparams
     word_cfg.callbacks.prediction_writer.reading_resource_path = resources.files("jula") / "resource/reading_prediction"
     word_cfg.callbacks.prediction_writer.jumandic_path = resources.files("jula") / "resource/jumandic"
@@ -151,9 +129,8 @@
         print(document.to_knp())
     else:
         # word module (discourse)
-        word_discourse_model: WordModule = WordModule.load_from_checkpoint(
-            str((model_dir / "word_discourse.ckpt").resolve())
-        )
+        word_discourse_checkpoint_path: Path = download_checkpoint_from_url(WORD_DISCOURSE_CHECKPOINT_URL)
+        word_discourse_model: WordModule = WordModule.load_from_checkpoint(str(word_discourse_checkpoint_path))
         word_discourse_cfg = word_discourse_model.hparams
         word_discourse_trainer: pl.Trainer = pl.Trainer(
             logger=None,
