from .char import CharModuleMetric
<<<<<<< HEAD
from .seq2seq import Seq2SeqModuleMetric
=======
from .senter import SenterModuleMetric
>>>>>>> 8350f30e
from .typo import TypoModuleMetric
from .word import WordModuleMetric

__all__ = [
    "TypoModuleMetric",
    "Seq2SeqModuleMetric",
    "CharModuleMetric",
    "WordModuleMetric",
    "SenterModuleMetric",
]<|MERGE_RESOLUTION|>--- conflicted
+++ resolved
@@ -1,9 +1,6 @@
 from .char import CharModuleMetric
-<<<<<<< HEAD
+from .senter import SenterModuleMetric
 from .seq2seq import Seq2SeqModuleMetric
-=======
-from .senter import SenterModuleMetric
->>>>>>> 8350f30e
 from .typo import TypoModuleMetric
 from .word import WordModuleMetric
 
