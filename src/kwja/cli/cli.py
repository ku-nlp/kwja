from importlib import resources
from pathlib import Path
from tempfile import TemporaryDirectory
from typing import List, Optional

import hydra
import pytorch_lightning as pl
import torch
import typer
from omegaconf import OmegaConf
from pytorch_lightning.trainer.states import TrainerFn
from rhoknp import Document

import kwja
from kwja.callbacks.word_module_discourse_writer import WordModuleDiscourseWriter
from kwja.cli.utils import download_checkpoint_from_url, prepare_device, suppress_debug_info
from kwja.datamodule.datamodule import DataModule
from kwja.models.char_module import CharModule
from kwja.models.typo_module import TypoModule
from kwja.models.word_module import WordModule

_CHECKPOINT_BASE_URL = "https://lotus.kuee.kyoto-u.ac.jp/kwja"
TYPO_CHECKPOINT_URL = f"{_CHECKPOINT_BASE_URL}/v1.0/typo_roberta-base-wwm_seq512.ckpt"
CHAR_CHECKPOINT_URL = f"{_CHECKPOINT_BASE_URL}/v1.0/char_roberta-base-wwm_seq512.ckpt"
WORD_CHECKPOINT_URL = f"{_CHECKPOINT_BASE_URL}/v1.0/word_roberta-base_seq128.ckpt"
WORD_DISCOURSE_CHECKPOINT_URL = f"{_CHECKPOINT_BASE_URL}/v1.0/disc_roberta-base_seq128.ckpt"

suppress_debug_info()
OmegaConf.register_new_resolver("concat", lambda x, y: x + y)

app = typer.Typer(pretty_exceptions_show_locals=False)


class CLIProcessor:
    def __init__(self, specified_device: str) -> None:
        self.device_name, self.device = prepare_device(specified_device)

        self.tmp_dir: TemporaryDirectory = TemporaryDirectory()
        self.typo_path: Path = self.tmp_dir.name / Path("predict_typo.txt")
        self.char_path: Path = self.tmp_dir.name / Path("predict_char.juman")
        self.word_path: Path = self.tmp_dir.name / Path("predict_word.knp")
        self.word_discourse_path: Path = self.tmp_dir.name / Path("predict_word_discourse.knp")

<<<<<<< HEAD
        self.typo_model: Optional[TypoModule] = None
        self.typo_trainer: Optional[pl.Trainer] = None
        self.char_model: Optional[CharModule] = None
        self.char_trainer: Optional[pl.Trainer] = None
        self.word_model: Optional[WordModule] = None
        self.word_trainer: Optional[pl.Trainer] = None
        self.word_discourse_model: Optional[WordModule] = None
        self.word_discourse_trainer: Optional[pl.Trainer] = None

    def load_typo(self) -> None:
        typo_checkpoint_path: Path = download_checkpoint_from_url(TYPO_CHECKPOINT_URL)
        self.typo_model = TypoModule.load_from_checkpoint(
            str(typo_checkpoint_path),
            map_location=self.device,
        )
        extended_vocab_path = resources.files("kwja") / "resource/typo_correction/multi_char_vocab.txt"
        if self.typo_model is None:
            raise ValueError("typo model does not exist")
        self.typo_model.hparams.datamodule.predict.extended_vocab_path = str(extended_vocab_path)
        self.typo_model.hparams.dataset.extended_vocab_path = str(extended_vocab_path)
        self.typo_model.hparams.callbacks.prediction_writer.extended_vocab_path = str(extended_vocab_path)
        self.typo_trainer = pl.Trainer(
            logger=False,
            enable_progress_bar=False,
            callbacks=[
                hydra.utils.instantiate(
                    self.typo_model.hparams.callbacks.prediction_writer,
                    output_dir=str(self.tmp_dir.name),
                    pred_filename=self.typo_path.stem,
                )
            ],
            accelerator=self.device_name,
            devices=1,
        )

    def apply_typo(self, input_texts: list[str]) -> None:
        if self.typo_model is None:
            raise ValueError("typo model does not exist")
        self.typo_model.hparams.datamodule.predict.texts = input_texts
        typo_datamodule = DataModule(cfg=self.typo_model.hparams.datamodule)
        typo_datamodule.setup(stage=TrainerFn.PREDICTING)
        if self.typo_trainer is None:
            raise ValueError("typo trainer does not exist")
        self.typo_trainer.predict(model=self.typo_model, dataloaders=typo_datamodule.predict_dataloader())

    def del_typo(self) -> None:
        del self.typo_model, self.typo_trainer

    def load_char(self) -> None:
        char_checkpoint_path: Path = download_checkpoint_from_url(CHAR_CHECKPOINT_URL)
        self.char_model = CharModule.load_from_checkpoint(
            str(char_checkpoint_path),
            map_location=self.device,
        )
        if self.char_model is None:
            raise ValueError("char model does not exist")
        self.char_trainer = pl.Trainer(
            logger=False,
            enable_progress_bar=False,
            callbacks=[
                hydra.utils.instantiate(
                    self.char_model.hparams.callbacks.prediction_writer,
                    output_dir=str(self.tmp_dir.name),
                    pred_filename=self.char_path.stem,
                )
            ],
            accelerator=self.device_name,
            devices=1,
        )

    def apply_char(self) -> None:
        if self.char_model is None:
            raise ValueError("char model does not exist")
        self.char_model.hparams.datamodule.predict.texts = self.typo_path.read_text().splitlines()
        char_datamodule = DataModule(cfg=self.char_model.hparams.datamodule)
        char_datamodule.setup(stage=TrainerFn.PREDICTING)
        if self.char_trainer is None:
            raise ValueError("char trainer does not exist")
        self.char_trainer.predict(model=self.char_model, dataloaders=char_datamodule.predict_dataloader())

    def del_char(self) -> None:
        del self.char_model, self.char_trainer

    def load_word(self) -> None:
        word_checkpoint_path: Path = download_checkpoint_from_url(WORD_CHECKPOINT_URL)
        word_checkpoint = torch.load(str(word_checkpoint_path), map_location=lambda storage, loc: storage)
        hparams = word_checkpoint["hyper_parameters"]["hparams"]
        reading_resource_path = resources.files("kwja") / "resource/reading_prediction"
        hparams.datamodule.predict.reading_resource_path = reading_resource_path
        hparams.dataset.reading_resource_path = reading_resource_path
        hparams.callbacks.prediction_writer.reading_resource_path = reading_resource_path
        hparams.callbacks.prediction_writer.jumandic_path = resources.files("kwja") / "resource/jumandic"
        self.word_model = WordModule.load_from_checkpoint(
            str(word_checkpoint_path),
            hparams=hparams,
            map_location=self.device,
        )
        if self.word_model is None:
            raise ValueError("word model does not exist")
        self.word_model.hparams.datamodule.predict.reading_resource_path = reading_resource_path
        self.word_model.hparams.dataset.reading_resource_path = reading_resource_path
        self.word_model.hparams.callbacks.prediction_writer.reading_resource_path = reading_resource_path
        self.word_model.hparams.callbacks.prediction_writer.jumandic_path = (
            resources.files("kwja") / "resource/jumandic"
        )
        self.word_trainer = pl.Trainer(
            logger=False,
            enable_progress_bar=False,
            callbacks=[
                hydra.utils.instantiate(
                    self.word_model.hparams.callbacks.prediction_writer,
                    output_dir=str(self.tmp_dir.name),
                    pred_filename=self.word_path.stem,
                )
            ],
            accelerator=self.device_name,
            devices=1,
        )

    def apply_word(self) -> None:
        if self.word_model is None:
            raise ValueError("word model does not exist")
        self.word_model.hparams.datamodule.predict.juman_file = self.char_path
        word_datamodule = DataModule(cfg=self.word_model.hparams.datamodule)
        word_datamodule.setup(stage=TrainerFn.PREDICTING)
        if self.word_trainer is None:
            raise ValueError("word trainer does not exist")
        self.word_trainer.predict(model=self.word_model, dataloaders=word_datamodule.predict_dataloader())

    def del_word(self) -> None:
        del self.word_model, self.word_trainer

    def load_word_discourse(self) -> None:
=======
@app.command()
def main(
    text: Optional[str] = typer.Option(None, help="Text to be analyzed."),
    filename: Optional[Path] = typer.Option(None, help="File to be analyzed."),
    discourse: Optional[bool] = typer.Option(True, help="Whether to perform discourse relation analysis."),
    version: Optional[bool] = typer.Option(None, "--version", callback=version_callback, is_eager=True),
) -> None:
    assert version is None
    if text is not None and filename is not None:
        typer.echo("ERROR: Please provide text or filename, not both", err=True)
        raise typer.Exit()
    elif text is not None:
        input_texts: List[str] = text.splitlines()
    elif filename is not None:
        with Path(filename).open() as f:
            input_texts = [line.strip() for line in f]
    else:
        typer.echo("ERROR: Please provide text or filename", err=True)
        raise typer.Exit

    tmp_dir: TemporaryDirectory = TemporaryDirectory()
    typo_path: Path = tmp_dir.name / Path("predict_typo.txt")
    char_path: Path = tmp_dir.name / Path("predict_char.juman")
    word_path: Path = tmp_dir.name / Path("predict_word.knp")
    word_discourse_path: Path = tmp_dir.name / Path("predict_word_discourse.knp")

    # typo module
    typo_checkpoint_path: Path = download_checkpoint_from_url(TYPO_CHECKPOINT_URL)
    typo_model: TypoModule = TypoModule.load_from_checkpoint(str(typo_checkpoint_path))
    typo_cfg = typo_model.hparams
    with resources.path("kwja", "resource") as resource_path:
        extended_vocab_path = resource_path / "typo_correction/multi_char_vocab.txt"
    typo_cfg.datamodule.predict.extended_vocab_path = str(extended_vocab_path)
    typo_cfg.dataset.extended_vocab_path = str(extended_vocab_path)
    typo_cfg.callbacks.prediction_writer.extended_vocab_path = str(extended_vocab_path)
    typo_trainer: pl.Trainer = pl.Trainer(
        logger=False,
        enable_progress_bar=False,
        callbacks=[
            hydra.utils.instantiate(
                typo_cfg.callbacks.prediction_writer,
                output_dir=str(tmp_dir.name),
                pred_filename=typo_path.stem,
            )
        ],
        devices=1,
    )
    typo_cfg.datamodule.predict.texts = input_texts
    typo_datamodule = DataModule(cfg=typo_cfg.datamodule)
    typo_datamodule.setup(stage=TrainerFn.PREDICTING)
    typo_trainer.predict(model=typo_model, dataloaders=typo_datamodule.predict_dataloader())
    del typo_model

    # char module
    char_checkpoint_path: Path = download_checkpoint_from_url(CHAR_CHECKPOINT_URL)
    char_model: CharModule = CharModule.load_from_checkpoint(str(char_checkpoint_path))
    char_cfg = char_model.hparams
    char_trainer: pl.Trainer = pl.Trainer(
        logger=False,
        enable_progress_bar=False,
        callbacks=[
            hydra.utils.instantiate(
                char_cfg.callbacks.prediction_writer,
                output_dir=str(tmp_dir.name),
                pred_filename=char_path.stem,
            )
        ],
        devices=1,
    )
    char_cfg.datamodule.predict.texts = typo_path.read_text().splitlines()
    char_datamodule = DataModule(cfg=char_cfg.datamodule)
    char_datamodule.setup(stage=TrainerFn.PREDICTING)
    char_trainer.predict(model=char_model, dataloaders=char_datamodule.predict_dataloader())
    del char_model

    # word module
    word_checkpoint_path: Path = download_checkpoint_from_url(WORD_CHECKPOINT_URL)
    word_checkpoint = torch.load(str(word_checkpoint_path), map_location=lambda storage, loc: storage)
    hparams = word_checkpoint["hyper_parameters"]["hparams"]
    with resources.path("kwja", "resource") as resource_path:
        reading_resource_path = resource_path / "reading_prediction"
        jumandic_path = resource_path / "jumandic"
    hparams.datamodule.predict.reading_resource_path = reading_resource_path
    hparams.dataset.reading_resource_path = reading_resource_path
    hparams.callbacks.prediction_writer.reading_resource_path = reading_resource_path
    hparams.callbacks.prediction_writer.jumandic_path = jumandic_path
    word_model: WordModule = WordModule.load_from_checkpoint(str(word_checkpoint_path), hparams=hparams)
    word_cfg = word_model.hparams
    word_cfg.datamodule.predict.reading_resource_path = reading_resource_path
    word_cfg.dataset.reading_resource_path = reading_resource_path
    word_cfg.callbacks.prediction_writer.reading_resource_path = reading_resource_path
    word_cfg.callbacks.prediction_writer.jumandic_path = jumandic_path
    word_trainer: pl.Trainer = pl.Trainer(
        logger=False,
        enable_progress_bar=False,
        callbacks=[
            hydra.utils.instantiate(
                word_cfg.callbacks.prediction_writer,
                output_dir=str(tmp_dir.name),
                pred_filename=word_path.stem,
            )
        ],
        devices=1,
    )
    word_cfg.datamodule.predict.juman_file = char_path
    word_datamodule = DataModule(cfg=word_cfg.datamodule)
    word_datamodule.setup(stage=TrainerFn.PREDICTING)
    word_trainer.predict(model=word_model, dataloaders=word_datamodule.predict_dataloader())
    word_module_writer: WordModuleWriter = word_trainer.callbacks[0]
    # word module (discourse) cannot be initialized unless this is written because multiple tinyDBs cannot be opened.
    word_module_writer.jumandic.close()
    del word_model
    document: Document = Document.from_knp(word_path.read_text())
    # Remove the result of discourse relation analysis by the jointly learned model.
    for base_phrase in document.base_phrases:
        if "談話関係" in base_phrase.features:
            del base_phrase.features["談話関係"]
    if not discourse:
        print(document.to_knp(), end="")
    else:
        # word module (discourse)
>>>>>>> 3dbb8681
        word_discourse_checkpoint_path: Path = download_checkpoint_from_url(WORD_DISCOURSE_CHECKPOINT_URL)
        word_discourse_checkpoint = torch.load(
            str(word_discourse_checkpoint_path), map_location=lambda storage, loc: storage
        )
        hparams = word_discourse_checkpoint["hyper_parameters"]["hparams"]
        with resources.path("kwja", "resource") as resource_path:
            reading_resource_path = resource_path / "reading_prediction"
            jumandic_path = resource_path / "jumandic"
        hparams.datamodule.predict.reading_resource_path = reading_resource_path
        hparams.dataset.reading_resource_path = reading_resource_path
        hparams.callbacks.prediction_writer.reading_resource_path = reading_resource_path
<<<<<<< HEAD
        hparams.callbacks.prediction_writer.jumandic_path = resources.files("kwja") / "resource/jumandic"
        self.word_discourse_model = WordModule.load_from_checkpoint(
            str(word_discourse_checkpoint_path),
            hparams=hparams,
            map_location=self.device,
=======
        hparams.callbacks.prediction_writer.jumandic_path = jumandic_path
        word_discourse_model: WordModule = WordModule.load_from_checkpoint(
            str(word_discourse_checkpoint_path), hparams=hparams
>>>>>>> 3dbb8681
        )
        if self.word_discourse_model is None:
            raise ValueError("word discourse model does not exist")
        self.word_discourse_model.hparams.datamodule.predict.reading_resource_path = reading_resource_path
        self.word_discourse_model.hparams.dataset.reading_resource_path = reading_resource_path
        self.word_discourse_trainer = pl.Trainer(
            logger=False,
            enable_progress_bar=False,
            callbacks=[
                WordModuleDiscourseWriter(
                    output_dir=str(self.tmp_dir.name),
                    pred_filename=self.word_discourse_path.stem,
                )
            ],
            accelerator=self.device_name,
            devices=1,
        )

    def apply_word_discourse(self) -> None:
        if self.word_discourse_model is None:
            raise ValueError("word discourse model does not exist")
        self.word_discourse_model.hparams.datamodule.predict.knp_file = self.word_path
        word_discourse_datamodule = DataModule(cfg=self.word_discourse_model.hparams.datamodule)
        word_discourse_datamodule.setup(stage=TrainerFn.PREDICTING)
        if self.word_discourse_trainer is None:
            raise ValueError("word discourse trainer does not exist")
        self.word_discourse_trainer.predict(
            model=self.word_discourse_model,
            dataloaders=word_discourse_datamodule.predict_dataloader(),
        )

    def output_word_result(self) -> None:
        document: Document = Document.from_knp(self.word_path.read_text())
        # Remove the result of discourse relation analysis by the jointly learned model.
        for base_phrase in document.base_phrases:
            if "談話関係" in base_phrase.features:
                del base_phrase.features["談話関係"]
        print(document.to_knp(), end="")

    def output_word_discourse_result(self) -> None:
        discourse_document: Document = Document.from_knp(self.word_discourse_path.read_text())
        print(discourse_document.to_knp(), end="")


def version_callback(value: bool) -> None:
    if value is True:
        typer.echo(f"KWJA {kwja.__version__}")
        raise typer.Exit()


@app.command()
def main(
    text: Optional[str] = typer.Option(None, help="Text to be analyzed."),
    filename: Optional[Path] = typer.Option(None, help="File to be analyzed."),
    device: str = typer.Option("cpu", help="Device to be used. Please specify 'cpu' or 'gpu'."),
    discourse: Optional[bool] = typer.Option(True, help="Whether to perform discourse relation analysis."),
    version: Optional[bool] = typer.Option(None, "--version", callback=version_callback, is_eager=True),
) -> None:
    assert version is None
    input_texts: list[str] = []
    if text is not None and filename is not None:
        typer.echo("ERROR: Please provide text or filename, not both", err=True)
        raise typer.Exit()
    elif text is not None:
        input_texts = text.splitlines()
    elif filename is not None:
        with Path(filename).open() as f:
            input_texts = [line.strip() for line in f]

    processor = CLIProcessor(specified_device=device)
    if input_texts:
        processor.load_typo()
        processor.apply_typo(input_texts)
        processor.del_typo()

        processor.load_char()
        processor.apply_char()
        processor.del_char()

        processor.load_word()
        processor.apply_word()
        processor.del_word()

        if not discourse:
            processor.output_word_result()
        else:
            processor.load_word_discourse()
            processor.apply_word_discourse()
            processor.output_word_discourse_result()
    else:
        typer.echo('Please end your input with a new line and type "EOD"')
        processor.load_typo()
        processor.load_char()
        processor.load_word()
        if discourse:
            processor.load_word_discourse()

        while True:
            inp = input()
            if inp == "EOD":
                processor.apply_typo(input_texts)
                processor.apply_char()
                processor.apply_word()
                if not discourse:
                    processor.output_word_result()
                else:
                    processor.apply_word_discourse()
                    processor.output_word_discourse_result()
                input_texts = []
            else:
                input_texts.append(inp)


if __name__ == "__main__":
    typer.run(main)<|MERGE_RESOLUTION|>--- conflicted
+++ resolved
@@ -41,7 +41,6 @@
         self.word_path: Path = self.tmp_dir.name / Path("predict_word.knp")
         self.word_discourse_path: Path = self.tmp_dir.name / Path("predict_word_discourse.knp")
 
-<<<<<<< HEAD
         self.typo_model: Optional[TypoModule] = None
         self.typo_trainer: Optional[pl.Trainer] = None
         self.char_model: Optional[CharModule] = None
@@ -175,129 +174,6 @@
         del self.word_model, self.word_trainer
 
     def load_word_discourse(self) -> None:
-=======
-@app.command()
-def main(
-    text: Optional[str] = typer.Option(None, help="Text to be analyzed."),
-    filename: Optional[Path] = typer.Option(None, help="File to be analyzed."),
-    discourse: Optional[bool] = typer.Option(True, help="Whether to perform discourse relation analysis."),
-    version: Optional[bool] = typer.Option(None, "--version", callback=version_callback, is_eager=True),
-) -> None:
-    assert version is None
-    if text is not None and filename is not None:
-        typer.echo("ERROR: Please provide text or filename, not both", err=True)
-        raise typer.Exit()
-    elif text is not None:
-        input_texts: List[str] = text.splitlines()
-    elif filename is not None:
-        with Path(filename).open() as f:
-            input_texts = [line.strip() for line in f]
-    else:
-        typer.echo("ERROR: Please provide text or filename", err=True)
-        raise typer.Exit
-
-    tmp_dir: TemporaryDirectory = TemporaryDirectory()
-    typo_path: Path = tmp_dir.name / Path("predict_typo.txt")
-    char_path: Path = tmp_dir.name / Path("predict_char.juman")
-    word_path: Path = tmp_dir.name / Path("predict_word.knp")
-    word_discourse_path: Path = tmp_dir.name / Path("predict_word_discourse.knp")
-
-    # typo module
-    typo_checkpoint_path: Path = download_checkpoint_from_url(TYPO_CHECKPOINT_URL)
-    typo_model: TypoModule = TypoModule.load_from_checkpoint(str(typo_checkpoint_path))
-    typo_cfg = typo_model.hparams
-    with resources.path("kwja", "resource") as resource_path:
-        extended_vocab_path = resource_path / "typo_correction/multi_char_vocab.txt"
-    typo_cfg.datamodule.predict.extended_vocab_path = str(extended_vocab_path)
-    typo_cfg.dataset.extended_vocab_path = str(extended_vocab_path)
-    typo_cfg.callbacks.prediction_writer.extended_vocab_path = str(extended_vocab_path)
-    typo_trainer: pl.Trainer = pl.Trainer(
-        logger=False,
-        enable_progress_bar=False,
-        callbacks=[
-            hydra.utils.instantiate(
-                typo_cfg.callbacks.prediction_writer,
-                output_dir=str(tmp_dir.name),
-                pred_filename=typo_path.stem,
-            )
-        ],
-        devices=1,
-    )
-    typo_cfg.datamodule.predict.texts = input_texts
-    typo_datamodule = DataModule(cfg=typo_cfg.datamodule)
-    typo_datamodule.setup(stage=TrainerFn.PREDICTING)
-    typo_trainer.predict(model=typo_model, dataloaders=typo_datamodule.predict_dataloader())
-    del typo_model
-
-    # char module
-    char_checkpoint_path: Path = download_checkpoint_from_url(CHAR_CHECKPOINT_URL)
-    char_model: CharModule = CharModule.load_from_checkpoint(str(char_checkpoint_path))
-    char_cfg = char_model.hparams
-    char_trainer: pl.Trainer = pl.Trainer(
-        logger=False,
-        enable_progress_bar=False,
-        callbacks=[
-            hydra.utils.instantiate(
-                char_cfg.callbacks.prediction_writer,
-                output_dir=str(tmp_dir.name),
-                pred_filename=char_path.stem,
-            )
-        ],
-        devices=1,
-    )
-    char_cfg.datamodule.predict.texts = typo_path.read_text().splitlines()
-    char_datamodule = DataModule(cfg=char_cfg.datamodule)
-    char_datamodule.setup(stage=TrainerFn.PREDICTING)
-    char_trainer.predict(model=char_model, dataloaders=char_datamodule.predict_dataloader())
-    del char_model
-
-    # word module
-    word_checkpoint_path: Path = download_checkpoint_from_url(WORD_CHECKPOINT_URL)
-    word_checkpoint = torch.load(str(word_checkpoint_path), map_location=lambda storage, loc: storage)
-    hparams = word_checkpoint["hyper_parameters"]["hparams"]
-    with resources.path("kwja", "resource") as resource_path:
-        reading_resource_path = resource_path / "reading_prediction"
-        jumandic_path = resource_path / "jumandic"
-    hparams.datamodule.predict.reading_resource_path = reading_resource_path
-    hparams.dataset.reading_resource_path = reading_resource_path
-    hparams.callbacks.prediction_writer.reading_resource_path = reading_resource_path
-    hparams.callbacks.prediction_writer.jumandic_path = jumandic_path
-    word_model: WordModule = WordModule.load_from_checkpoint(str(word_checkpoint_path), hparams=hparams)
-    word_cfg = word_model.hparams
-    word_cfg.datamodule.predict.reading_resource_path = reading_resource_path
-    word_cfg.dataset.reading_resource_path = reading_resource_path
-    word_cfg.callbacks.prediction_writer.reading_resource_path = reading_resource_path
-    word_cfg.callbacks.prediction_writer.jumandic_path = jumandic_path
-    word_trainer: pl.Trainer = pl.Trainer(
-        logger=False,
-        enable_progress_bar=False,
-        callbacks=[
-            hydra.utils.instantiate(
-                word_cfg.callbacks.prediction_writer,
-                output_dir=str(tmp_dir.name),
-                pred_filename=word_path.stem,
-            )
-        ],
-        devices=1,
-    )
-    word_cfg.datamodule.predict.juman_file = char_path
-    word_datamodule = DataModule(cfg=word_cfg.datamodule)
-    word_datamodule.setup(stage=TrainerFn.PREDICTING)
-    word_trainer.predict(model=word_model, dataloaders=word_datamodule.predict_dataloader())
-    word_module_writer: WordModuleWriter = word_trainer.callbacks[0]
-    # word module (discourse) cannot be initialized unless this is written because multiple tinyDBs cannot be opened.
-    word_module_writer.jumandic.close()
-    del word_model
-    document: Document = Document.from_knp(word_path.read_text())
-    # Remove the result of discourse relation analysis by the jointly learned model.
-    for base_phrase in document.base_phrases:
-        if "談話関係" in base_phrase.features:
-            del base_phrase.features["談話関係"]
-    if not discourse:
-        print(document.to_knp(), end="")
-    else:
-        # word module (discourse)
->>>>>>> 3dbb8681
         word_discourse_checkpoint_path: Path = download_checkpoint_from_url(WORD_DISCOURSE_CHECKPOINT_URL)
         word_discourse_checkpoint = torch.load(
             str(word_discourse_checkpoint_path), map_location=lambda storage, loc: storage
@@ -309,17 +185,11 @@
         hparams.datamodule.predict.reading_resource_path = reading_resource_path
         hparams.dataset.reading_resource_path = reading_resource_path
         hparams.callbacks.prediction_writer.reading_resource_path = reading_resource_path
-<<<<<<< HEAD
         hparams.callbacks.prediction_writer.jumandic_path = resources.files("kwja") / "resource/jumandic"
         self.word_discourse_model = WordModule.load_from_checkpoint(
             str(word_discourse_checkpoint_path),
             hparams=hparams,
             map_location=self.device,
-=======
-        hparams.callbacks.prediction_writer.jumandic_path = jumandic_path
-        word_discourse_model: WordModule = WordModule.load_from_checkpoint(
-            str(word_discourse_checkpoint_path), hparams=hparams
->>>>>>> 3dbb8681
         )
         if self.word_discourse_model is None:
             raise ValueError("word discourse model does not exist")
