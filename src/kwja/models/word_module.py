--- conflicted
+++ resolved
@@ -292,48 +292,4 @@
             "dependency_type_predictions": ret["dependency_type_logits"].argmax(dim=3),
             "cohesion_logits": ret["cohesion_logits"],
             "discourse_predictions": discourse_predictions,
-<<<<<<< HEAD
-        }
-=======
-        }
-
-    def configure_optimizers(self):
-        # Split weights in two groups, one with weight decay and the other not.
-        no_decay = ("bias", "LayerNorm.weight")
-        optimizer_grouped_parameters = [
-            {
-                "params": [
-                    p for n, p in self.named_parameters() if not any(nd in n for nd in no_decay) and p.requires_grad
-                ],
-                "weight_decay": self.hparams.optimizer.weight_decay,
-                "name": "decay",
-            },
-            {
-                "params": [
-                    p for n, p in self.named_parameters() if any(nd in n for nd in no_decay) and p.requires_grad
-                ],
-                "weight_decay": 0.0,
-                "name": "no_decay",
-            },
-        ]
-        optimizer = hydra.utils.instantiate(
-            self.hparams.optimizer,
-            params=optimizer_grouped_parameters,
-            _convert_="partial",
-        )
-        total_steps = self.trainer.estimated_stepping_batches
-        if hasattr(self.hparams.scheduler, "num_training_steps"):
-            self.hparams.scheduler.num_training_steps = total_steps
-        lr_scheduler = hydra.utils.instantiate(self.hparams.scheduler, optimizer=optimizer)
-        return {
-            "optimizer": optimizer,
-            "lr_scheduler": {"scheduler": lr_scheduler, "interval": "step", "frequency": 1},
-        }
-
-    def on_save_checkpoint(self, checkpoint: Dict[str, Any]) -> None:
-        hparams: DictConfig = copy.deepcopy(checkpoint["hyper_parameters"])
-        OmegaConf.set_struct(hparams, False)
-        if self.hparams.ignore_hparams_on_save:
-            hparams = filter_dict_items(hparams, self.hparams.hparams_to_ignore_on_save)
-        checkpoint["hyper_parameters"] = hparams
->>>>>>> f7b89b39
+        }