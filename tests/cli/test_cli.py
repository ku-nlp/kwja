--- conflicted
+++ resolved
@@ -1,23 +1,8 @@
-<<<<<<< HEAD
-from typer.testing import CliRunner
-
-from kwja.cli.cli import app
-
-runner = CliRunner()
-
-
-def test_app_with_text_input():
-    _ = runner.invoke(app, args=["--text", "おはよう"])
-
-
-def test_app_with_file_input():
-    _ = runner.invoke(app, args=["--filename", "./sample.txt"])
-=======
 # TODO: uncomment here after renaming project
 
 # from typer.testing import CliRunner
 #
-# from jula.cli.cli import app
+# from kwja.cli.cli import app
 #
 # runner = CliRunner()
 #
@@ -27,5 +12,4 @@
 #
 #
 # def test_app_with_file_input():
-#     _ = runner.invoke(app, args=["--filename", "./sample.txt"])
->>>>>>> d6cc315d
+#     _ = runner.invoke(app, args=["--filename", "./sample.txt"])