import json
import textwrap
from pathlib import Path

from rhoknp import Document
from rhoknp.units.utils import DepType

from jula.datamodule.datasets.word_dataset import WordDataset
from jula.datamodule.examples import CohesionExample, DependencyExample, DiscourseExample, Task
from jula.datamodule.extractors import PasAnnotation
from jula.utils.constants import (
    BASE_PHRASE_FEATURES,
    CONJFORM_TYPES,
    CONJTYPE_TYPES,
    DEPENDENCY_TYPE2INDEX,
    DISCOURSE_RELATIONS,
    IGNORE_INDEX,
    POS_TYPES,
    SUBPOS_TYPES,
    WORD_FEATURES,
)

here = Path(__file__).absolute().parent
path = here.joinpath("knp_files")
data_dir = here.parent.parent / "data"

word_dataset_kwargs = {
    "cases": ["ガ", "ヲ", "ニ", "ガ２"],
    "bar_rels": ["ノ"],
    "exophora_referents": ["著者", "読者", "不特定:人", "不特定:物"],
    "cohesion_tasks": ["pas_analysis", "bridging", "coreference"],
}


def test_init():
    _ = WordDataset(str(path), **word_dataset_kwargs)


def test_getitem():
    max_seq_length = 512
    dataset = WordDataset(str(path), max_seq_length=max_seq_length, **word_dataset_kwargs)
    for i in range(len(dataset)):
        document = dataset.documents[i]
        item = dataset[i]
        assert isinstance(item, dict)
        assert "example_ids" in item
        assert "input_ids" in item
        assert "attention_mask" in item
        assert "subword_map" in item
        assert "mrph_types" in item
        assert "word_features" in item
        assert "base_phrase_features" in item
        assert "dependencies" in item
        assert "intra_mask" in item
        assert "dependency_types" in item
        assert "discourse_relations" in item
        assert "cohesion_target" in item
        assert "cohesion_mask" in item
        assert item["example_ids"] == i
        assert item["input_ids"].shape == (max_seq_length,)
        assert item["attention_mask"].shape == (max_seq_length,)
        assert item["subword_map"].shape == (max_seq_length, max_seq_length)
        assert (item["subword_map"].sum(dim=1) != 0).sum() == len(document.morphemes) + dataset.num_special_tokens
        assert item["mrph_types"].shape == (max_seq_length, 4)
        assert item["word_features"].shape == (max_seq_length, len(WORD_FEATURES))
        assert item["base_phrase_features"].shape == (max_seq_length, len(BASE_PHRASE_FEATURES))
        assert item["dependencies"].shape == (max_seq_length,)
        assert item["intra_mask"].shape == (max_seq_length, max_seq_length)
        assert item["dependency_types"].shape == (max_seq_length,)
<<<<<<< HEAD
        assert item["discourse_relations"].shape == (max_seq_length, max_seq_length)
=======
        assert item["discourse_relations"].shape == (
            max_seq_length,
            max_seq_length,
            len(DISCOURSE_RELATIONS),
        )
        assert item["cohesion_target"].shape == (6, max_seq_length, max_seq_length)
        assert item["cohesion_mask"].shape == (6, max_seq_length, max_seq_length)
>>>>>>> a5b34b25


def test_encode():
    max_seq_length = 512
    dataset = WordDataset(str(path), max_seq_length=max_seq_length, **word_dataset_kwargs)
    document = Document.from_knp(
        textwrap.dedent(
            """\
            # S-ID:000-1 KNP:5.0-2ad4f6df
            * 1D <BGH:風/かぜ><文頭><ガ><助詞><体言><一文字漢字><係:ガ格><区切:0-0><格要素><連用要素><正規化代表表記:風/かぜ><主辞代表表記:風/かぜ>
            + 1D <BGH:風/かぜ><文頭><ガ><助詞><体言><一文字漢字><係:ガ格><区切:0-0><格要素><連用要素><名詞項候補><先行詞候補><正規化代表表記:風/かぜ><主辞代表表記:風/かぜ><解析格:ガ>
            風 かぜ 風 名詞 6 普通名詞 1 * 0 * 0 "代表表記:風/かぜ カテゴリ:抽象物 漢字読み:訓" <代表表記:風/かぜ><カテゴリ:抽象物><漢字読み:訓><正規化代表表記:風/かぜ><漢字><かな漢字><名詞相当語><文頭><自立><内容語><タグ単位始><文節始><文節主辞>
            が が が 助詞 9 格助詞 1 * 0 * 0 NIL <かな漢字><ひらがな><付属>
            * -1D <BGH:吹く/ふく><文末><補文ト><句点><用言:動><レベル:C><区切:5-5><ID:（文末）><係:文末><提題受:30><主節><格要素><連用要素><動態述語><正規化代表表記:吹く/ふく><主辞代表表記:吹く/ふく>
            + -1D <BGH:吹く/ふく><文末><補文ト><句点><用言:動><レベル:C><区切:5-5><ID:（文末）><係:文末><提題受:30><主節><格要素><連用要素><動態述語><正規化代表表記:吹く/ふく><主辞代表表記:吹く/ふく><用言代表表記:吹く/ふく><節-区切><節-主辞><時制:非過去><主題格:一人称優位><格関係0:ガ:風><格解析結果:吹く/ふく:動1:ガ/C/風/0/0/000-1;ニ/U/-/-/-/-;ト/U/-/-/-/-;デ/U/-/-/-/-;カラ/U/-/-/-/-;時間/U/-/-/-/-><標準用言代表表記:吹く/ふく><談話関係:000-2/2/条件(順方向)>
            吹く ふく 吹く 動詞 2 * 0 子音動詞カ行 2 基本形 2 "代表表記:吹く/ふく 補文ト" <代表表記:吹く/ふく><補文ト><正規化代表表記:吹く/ふく><かな漢字><活用語><表現文末><自立><内容語><タグ単位始><文節始><文節主辞><用言表記先頭><用言表記末尾><用言意味表記末尾>
            。 。 。 特殊 1 句点 1 * 0 * 0 NIL <英記号><記号><文末><付属>
            EOS
            # S-ID:000-2 KNP:5.0-2ad4f6df
            * 2D <BGH:すると/すると><文頭><接続詞><修飾><係:連用><区切:0-4><連用要素><連用節><正規化代表表記:すると/すると><主辞代表表記:すると/すると>
            + 2D <BGH:すると/すると><文頭><接続詞><修飾><係:連用><区切:0-4><連用要素><連用節><節-前向き機能-条件:すると><正規化代表表記:すると/すると><主辞代表表記:すると/すると><解析格:修飾>
            すると すると すると 接続詞 10 * 0 * 0 * 0 "代表表記:すると/すると" <代表表記:すると/すると><正規化代表表記:すると/すると><かな漢字><ひらがな><文頭><自立><内容語><タグ単位始><文節始><文節主辞>
            * 2D <ガ><助詞><体言><係:ガ格><区切:0-0><格要素><連用要素><正規化代表表記:桶屋/桶屋><主辞代表表記:桶屋/桶屋>
            + 2D <ガ><助詞><体言><係:ガ格><区切:0-0><格要素><連用要素><名詞項候補><先行詞候補><正規化代表表記:桶屋/桶屋><主辞代表表記:桶屋/桶屋><Wikipediaリダイレクト:桶><解析格:ガ>
            桶屋 桶屋 桶屋 名詞 6 普通名詞 1 * 0 * 0 "自動獲得:Wikipedia 読み不明 Wikipediaリダイレクト:桶 疑似代表表記 代表表記:桶屋/桶屋" <自動獲得:Wikipedia><読み不明><Wikipediaリダイレクト:桶><疑似代表表記><代表表記:桶屋/桶屋><正規化代表表記:桶屋/桶屋><漢字><かな漢字><名詞相当語><自立><内容語><タグ単位始><文節始><文節主辞><用言表記先頭><用言表記末尾><用言意味表記末尾>
            が が が 助詞 9 格助詞 1 * 0 * 0 NIL <かな漢字><ひらがな><付属>
            * -1D <BGH:儲かる/もうかる><文末><句点><用言:動><レベル:C><区切:5-5><ID:（文末）><係:文末><提題受:30><主節><格要素><連用要素><動態述語><正規化代表表記:儲かる/もうかる><主辞代表表記:儲かる/もうかる>
            + -1D <BGH:儲かる/もうかる><文末><句点><用言:動><レベル:C><区切:5-5><ID:（文末）><係:文末><提題受:30><主節><格要素><連用要素><動態述語><正規化代表表記:儲かる/もうかる><主辞代表表記:儲かる/もうかる><用言代表表記:儲かる/もうかる><節-区切><節-主辞><時制:非過去><主題格:一人称優位><格関係0:修飾:すると><格関係1:ガ:桶屋><格解析結果:儲かる/もうかる:動2:ガ/C/桶屋/1/0/000-2;修飾/C/すると/0/0/000-2><標準用言代表表記:儲かる/もうかる>
            儲かる もうかる 儲かる 動詞 2 * 0 子音動詞ラ行 10 基本形 2 "代表表記:儲かる/もうかる ドメイン:ビジネス 自他動詞:他:儲ける/もうける" <代表表記:儲かる/もうかる><ドメイン:ビジネス><自他動詞:他:儲ける/もうける><正規化代表表記:儲かる/もうかる><かな漢字><活用語><表現文末><自立><内容語><タグ単位始><文節始><文節主辞><用言表記先頭><用言表記末尾><用言意味表記末尾>
            。 。 。 特殊 1 句点 1 * 0 * 0 NIL <英記号><記号><文末><付属>
            EOS
            """
        )
    )
<<<<<<< HEAD
    cohesion_example = CohesionExample()
    cohesion_example.load(document, dataset.cohesion_tasks, dataset.extractors)
    dependency_example = DependencyExample()
    dependency_example.load(document)
    discourse_example = DiscourseExample()
    discourse_example.load(document)
    encoding = dataset.encode(document, cohesion_example, dependency_example, discourse_example)
=======
    encoding = dataset.encode(
        " ".join(morpheme.text for morpheme in document.morphemes),
        dataset.word_feature_examples["000"],
        dataset.base_phrase_feature_examples["000"],
        dataset.dependency_examples["000"],
        dataset.cohesion_examples["000"],
    )

>>>>>>> a5b34b25
    mrph_types = [[IGNORE_INDEX] * 4 for _ in range(max_seq_length)]
    # 0: 風
    mrph_types[0][0] = POS_TYPES.index("名詞")
    mrph_types[0][1] = SUBPOS_TYPES.index("普通名詞")
    mrph_types[0][2] = CONJTYPE_TYPES.index("*")
    mrph_types[0][3] = CONJFORM_TYPES.index("*")
    # 1: が
    mrph_types[1][0] = POS_TYPES.index("助詞")
    mrph_types[1][1] = SUBPOS_TYPES.index("格助詞")
    mrph_types[1][2] = CONJTYPE_TYPES.index("*")
    mrph_types[1][3] = CONJFORM_TYPES.index("*")
    # 2: 吹く
    mrph_types[2][0] = POS_TYPES.index("動詞")
    mrph_types[2][1] = SUBPOS_TYPES.index("*")
    mrph_types[2][2] = CONJTYPE_TYPES.index("子音動詞カ行")
    mrph_types[2][3] = CONJFORM_TYPES.index("基本形")
    # 3: 。
    mrph_types[3][0] = POS_TYPES.index("特殊")
    mrph_types[3][1] = SUBPOS_TYPES.index("句点")
    mrph_types[3][2] = CONJTYPE_TYPES.index("*")
    mrph_types[3][3] = CONJFORM_TYPES.index("*")
    # 4: すると
    mrph_types[4][0] = POS_TYPES.index("接続詞")
    mrph_types[4][1] = SUBPOS_TYPES.index("*")
    mrph_types[4][2] = CONJTYPE_TYPES.index("*")
    mrph_types[4][3] = CONJFORM_TYPES.index("*")
    # 5: 桶屋
    mrph_types[5][0] = POS_TYPES.index("名詞")
    mrph_types[5][1] = SUBPOS_TYPES.index("普通名詞")
    mrph_types[5][2] = CONJTYPE_TYPES.index("*")
    mrph_types[5][3] = CONJFORM_TYPES.index("*")
    # 6: が
    mrph_types[6][0] = POS_TYPES.index("助詞")
    mrph_types[6][1] = SUBPOS_TYPES.index("格助詞")
    mrph_types[6][2] = CONJTYPE_TYPES.index("*")
    mrph_types[6][3] = CONJFORM_TYPES.index("*")
    # 7: 儲かる
    mrph_types[7][0] = POS_TYPES.index("動詞")
    mrph_types[7][1] = SUBPOS_TYPES.index("*")
    mrph_types[7][2] = CONJTYPE_TYPES.index("子音動詞ラ行")
    mrph_types[7][3] = CONJFORM_TYPES.index("基本形")
    # 8: 。
    mrph_types[8][0] = POS_TYPES.index("特殊")
    mrph_types[8][1] = SUBPOS_TYPES.index("句点")
    mrph_types[8][2] = CONJTYPE_TYPES.index("*")
    mrph_types[8][3] = CONJFORM_TYPES.index("*")
    assert encoding["mrph_types"].tolist() == mrph_types

    word_features = [[0] * len(WORD_FEATURES) for _ in range(max_seq_length)]
    # 0: 風
    word_features[0][WORD_FEATURES.index("基本句-主辞")] = 1
    # 1: が
    word_features[1][WORD_FEATURES.index("基本句-区切")] = 1
    word_features[1][WORD_FEATURES.index("文節-区切")] = 1
    # 2: 吹く
    word_features[2][WORD_FEATURES.index("基本句-主辞")] = 1
    # 3: 。
    word_features[3][WORD_FEATURES.index("基本句-区切")] = 1
    word_features[3][WORD_FEATURES.index("文節-区切")] = 1
    # 4: すると
    word_features[4][WORD_FEATURES.index("基本句-主辞")] = 1
    word_features[4][WORD_FEATURES.index("基本句-区切")] = 1
    word_features[4][WORD_FEATURES.index("文節-区切")] = 1
    # 5: 桶屋
    word_features[5][WORD_FEATURES.index("基本句-主辞")] = 1
    # 6: が
    word_features[6][WORD_FEATURES.index("基本句-区切")] = 1
    word_features[6][WORD_FEATURES.index("文節-区切")] = 1
    # 7: 儲かる
    word_features[7][WORD_FEATURES.index("基本句-主辞")] = 1
    # 8: 。
    word_features[8][WORD_FEATURES.index("基本句-区切")] = 1
    word_features[8][WORD_FEATURES.index("文節-区切")] = 1

    base_phrase_head_indices = {base_phrase.head.global_index for base_phrase in document.base_phrases}
    base_phrase_features = [
        [0] * len(BASE_PHRASE_FEATURES)
        if morpheme_global_index in base_phrase_head_indices
        else [IGNORE_INDEX] * len(BASE_PHRASE_FEATURES)
        for morpheme_global_index in range(max_seq_length)
    ]
    # 0: 風
    base_phrase_features[0][BASE_PHRASE_FEATURES.index("体言")] = 1
    # 2: 吹く
    base_phrase_features[2][BASE_PHRASE_FEATURES.index("用言:動")] = 1
    base_phrase_features[2][BASE_PHRASE_FEATURES.index("節-区切")] = 1
    base_phrase_features[2][BASE_PHRASE_FEATURES.index("節-主辞")] = 1
    base_phrase_features[2][BASE_PHRASE_FEATURES.index("時制:非過去")] = 1
    # 5: 桶屋
    base_phrase_features[5][BASE_PHRASE_FEATURES.index("体言")] = 1
    # 7: 儲かる
    base_phrase_features[7][BASE_PHRASE_FEATURES.index("用言:動")] = 1
    base_phrase_features[7][BASE_PHRASE_FEATURES.index("節-区切")] = 1
    base_phrase_features[7][BASE_PHRASE_FEATURES.index("節-主辞")] = 1
    base_phrase_features[7][BASE_PHRASE_FEATURES.index("時制:非過去")] = 1
    assert encoding["base_phrase_features"].tolist() == base_phrase_features

    dependencies = [IGNORE_INDEX for _ in range(max_seq_length)]
    # 0: 風 -> 2: 吹く
    dependencies[0] = 2
    # 1: が -> 0: 風
    dependencies[1] = 0
    # 2: 吹く -> ROOT
    dependencies[2] = max_seq_length - 1
    # 3: 。 -> 2: 吹く
    dependencies[3] = 2
    # 4: すると -> 7: 儲かる
    dependencies[4] = 7
    # 5: 桶屋 -> 7: 儲かる
    dependencies[5] = 7
    # 6: が -> 5: 桶屋
    dependencies[6] = 5
    # 7: 儲かる -> ROOT
    dependencies[7] = max_seq_length - 1
    # 8: 。 -> 7: 儲かる
    dependencies[8] = 7
    assert encoding["dependencies"].tolist() == dependencies

    dependency_types = [IGNORE_INDEX for _ in range(max_seq_length)]
    # 0: 風 -> 2: 吹く
    dependency_types[0] = DEPENDENCY_TYPE2INDEX[DepType.DEPENDENCY]
    # 1: が -> 0: 風
    dependency_types[1] = DEPENDENCY_TYPE2INDEX[DepType.DEPENDENCY]
    # 2: 吹く -> ROOT ("D"として扱う)
    dependency_types[2] = DEPENDENCY_TYPE2INDEX[DepType.DEPENDENCY]
    # 3: 。 -> 2: 吹く
    dependency_types[3] = DEPENDENCY_TYPE2INDEX[DepType.DEPENDENCY]
    # 4: すると -> 7: 儲かる
    dependency_types[4] = DEPENDENCY_TYPE2INDEX[DepType.DEPENDENCY]
    # 5: 桶屋 -> 7: 儲かる
    dependency_types[5] = DEPENDENCY_TYPE2INDEX[DepType.DEPENDENCY]
    # 6: が -> 5: 桶屋
    dependency_types[6] = DEPENDENCY_TYPE2INDEX[DepType.DEPENDENCY]
    # 7: 儲かる -> ROOT ("D"として扱う)
    dependency_types[7] = DEPENDENCY_TYPE2INDEX[DepType.DEPENDENCY]
    # 8: 。 -> 7: 儲かる
    dependency_types[8] = DEPENDENCY_TYPE2INDEX[DepType.DEPENDENCY]
    assert encoding["dependency_types"].tolist() == dependency_types

    discourse_relations = [[IGNORE_INDEX] * max_seq_length for _ in range(max_seq_length)]
    discourse_relations[2][2] = DISCOURSE_RELATIONS.index("談話関係なし")
    discourse_relations[2][7] = DISCOURSE_RELATIONS.index("条件")
    discourse_relations[7][2] = DISCOURSE_RELATIONS.index("談話関係なし")
    discourse_relations[7][7] = DISCOURSE_RELATIONS.index("談話関係なし")
    assert encoding["discourse_relations"].tolist() == discourse_relations


def test_pas():
    max_seq_length = 512
    dataset = WordDataset(
        str(data_dir / "knp"),
        max_seq_length=max_seq_length,
        **word_dataset_kwargs,
    )
    example = dataset.cohesion_examples["w201106-0000060560"]
    example_expected = json.loads((data_dir / "expected/example/0.json").read_text())
    mrphs_exp = example_expected["mrphs"]
    annotation: PasAnnotation = example.annotations[Task.PAS_ANALYSIS]
    phrases = example.phrases[Task.PAS_ANALYSIS]
    mrphs = example.mrphs[Task.PAS_ANALYSIS]

    assert len(mrphs) == len(mrphs_exp)
    for phrase in phrases:
        arguments: dict[str, list[str]] = annotation.arguments_set[phrase.dtid]
        for case in dataset.cases:
            arg_strings = [arg[:-2] if arg[-2:] in ("%C", "%N", "%O") else arg for arg in arguments[case]]
            arg_strings = [(s if s in dataset.special_to_index else str(phrases[int(s)].dmid)) for s in arg_strings]
            assert set(arg_strings) == set(mrphs_exp[phrase.dmid]["arguments"][case])
        for dmid in phrase.dmids:
            mrph = mrphs[dmid]
            mrph_exp = mrphs_exp[dmid]
            assert mrph.surf == mrph_exp["surf"]
            if mrph.is_target or example.mrphs[Task.BRIDGING][dmid].is_target:
                candidates = set(phrases[i].dmid for i in phrase.candidates)
                bar_phrases = example.phrases[Task.BRIDGING]
                candidates |= set(bar_phrases[i].dmid for i in bar_phrases[phrase.dtid].candidates)
                assert candidates == set(mrph_exp["arg_candidates"])<|MERGE_RESOLUTION|>--- conflicted
+++ resolved
@@ -6,7 +6,14 @@
 from rhoknp.units.utils import DepType
 
 from jula.datamodule.datasets.word_dataset import WordDataset
-from jula.datamodule.examples import CohesionExample, DependencyExample, DiscourseExample, Task
+from jula.datamodule.examples import (
+    BasePhraseFeatureExample,
+    CohesionExample,
+    DependencyExample,
+    DiscourseExample,
+    Task,
+    WordFeatureExample,
+)
 from jula.datamodule.extractors import PasAnnotation
 from jula.utils.constants import (
     BASE_PHRASE_FEATURES,
@@ -67,17 +74,9 @@
         assert item["dependencies"].shape == (max_seq_length,)
         assert item["intra_mask"].shape == (max_seq_length, max_seq_length)
         assert item["dependency_types"].shape == (max_seq_length,)
-<<<<<<< HEAD
-        assert item["discourse_relations"].shape == (max_seq_length, max_seq_length)
-=======
-        assert item["discourse_relations"].shape == (
-            max_seq_length,
-            max_seq_length,
-            len(DISCOURSE_RELATIONS),
-        )
         assert item["cohesion_target"].shape == (6, max_seq_length, max_seq_length)
         assert item["cohesion_mask"].shape == (6, max_seq_length, max_seq_length)
->>>>>>> a5b34b25
+        assert item["discourse_relations"].shape == (max_seq_length, max_seq_length)
 
 
 def test_encode():
@@ -112,24 +111,26 @@
             """
         )
     )
-<<<<<<< HEAD
+    text = " ".join(morpheme.text for morpheme in document.morphemes)
+    word_feature_example = WordFeatureExample()
+    word_feature_example.load(document)
+    base_phrase_feature_example = BasePhraseFeatureExample()
+    base_phrase_feature_example.load(document)
     cohesion_example = CohesionExample()
     cohesion_example.load(document, dataset.cohesion_tasks, dataset.extractors)
     dependency_example = DependencyExample()
     dependency_example.load(document)
     discourse_example = DiscourseExample()
     discourse_example.load(document)
-    encoding = dataset.encode(document, cohesion_example, dependency_example, discourse_example)
-=======
     encoding = dataset.encode(
-        " ".join(morpheme.text for morpheme in document.morphemes),
-        dataset.word_feature_examples["000"],
-        dataset.base_phrase_feature_examples["000"],
-        dataset.dependency_examples["000"],
-        dataset.cohesion_examples["000"],
+        text,
+        word_feature_example,
+        base_phrase_feature_example,
+        dependency_example,
+        cohesion_example,
+        discourse_example,
     )
 
->>>>>>> a5b34b25
     mrph_types = [[IGNORE_INDEX] * 4 for _ in range(max_seq_length)]
     # 0: 風
     mrph_types[0][0] = POS_TYPES.index("名詞")
