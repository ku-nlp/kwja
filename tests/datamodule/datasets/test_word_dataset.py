import json
import textwrap
from pathlib import Path

from rhoknp import Document
from rhoknp.units.utils import DepType

from jula.datamodule.datasets.word_dataset import WordDataset
from jula.datamodule.examples import (
    BasePhraseFeatureExample,
    CohesionExample,
    DependencyExample,
    DiscourseExample,
    Task,
    WordFeatureExample,
)
from jula.datamodule.extractors import PasAnnotation
from jula.utils.constants import (
    BASE_PHRASE_FEATURES,
    CONJFORM_TYPES,
    CONJTYPE_TYPES,
    DEPENDENCY_TYPE2INDEX,
    DISCOURSE_RELATIONS,
    IGNORE_INDEX,
    POS_TYPES,
    SUBPOS_TYPES,
    WORD_FEATURES,
)

here = Path(__file__).absolute().parent
path = here.joinpath("knp_files")
data_dir = here.parent.parent / "data"

word_dataset_kwargs = {
    "cases": ["ガ", "ヲ", "ニ", "ガ２"],
    "bar_rels": ["ノ"],
    "exophora_referents": ["著者", "読者", "不特定:人", "不特定:物"],
    "cohesion_tasks": ["pas_analysis", "bridging", "coreference"],
}


def test_init():
    _ = WordDataset(str(path), **word_dataset_kwargs)


def test_getitem():
    max_seq_length = 512
    dataset = WordDataset(str(path), max_seq_length=max_seq_length, **word_dataset_kwargs)
    for i in range(len(dataset)):
        document = dataset.documents[i]
        item = dataset[i]
        assert isinstance(item, dict)
        assert "example_ids" in item
        assert "input_ids" in item
        assert "attention_mask" in item
        assert "subword_map" in item
        assert "mrph_types" in item
        assert "word_features" in item
        assert "base_phrase_features" in item
        assert "dependencies" in item
        assert "intra_mask" in item
        assert "dependency_types" in item
        assert "discourse_relations" in item
        assert "cohesion_target" in item
        assert "cohesion_mask" in item
        assert item["example_ids"] == i
        assert item["input_ids"].shape == (max_seq_length,)
        assert item["attention_mask"].shape == (max_seq_length,)
        assert item["subword_map"].shape == (max_seq_length, max_seq_length)
        assert (item["subword_map"].sum(dim=1) != 0).sum() == len(document.morphemes) + dataset.num_special_tokens
        assert item["mrph_types"].shape == (max_seq_length, 4)
        assert item["word_features"].shape == (max_seq_length, len(WORD_FEATURES))
        assert item["base_phrase_features"].shape == (max_seq_length, len(BASE_PHRASE_FEATURES))
        assert item["dependencies"].shape == (max_seq_length,)
        assert item["intra_mask"].shape == (max_seq_length, max_seq_length)
        assert item["dependency_types"].shape == (max_seq_length,)
        assert item["cohesion_target"].shape == (6, max_seq_length, max_seq_length)
        assert item["cohesion_mask"].shape == (6, max_seq_length, max_seq_length)
        assert item["discourse_relations"].shape == (max_seq_length, max_seq_length)


def test_encode():
    max_seq_length = 512
    dataset = WordDataset(str(path), max_seq_length=max_seq_length, **word_dataset_kwargs)
    document = Document.from_knp(
        textwrap.dedent(
            """\
            # S-ID:000-1 KNP:5.0-2ad4f6df
            * 1D <BGH:風/かぜ><文頭><ガ><助詞><体言><一文字漢字><係:ガ格><区切:0-0><格要素><連用要素><正規化代表表記:風/かぜ><主辞代表表記:風/かぜ>
            + 1D <BGH:風/かぜ><文頭><ガ><助詞><体言><一文字漢字><係:ガ格><区切:0-0><格要素><連用要素><名詞項候補><先行詞候補><正規化代表表記:風/かぜ><主辞代表表記:風/かぜ><解析格:ガ>
            風 かぜ 風 名詞 6 普通名詞 1 * 0 * 0 "代表表記:風/かぜ カテゴリ:抽象物 漢字読み:訓" <代表表記:風/かぜ><カテゴリ:抽象物><漢字読み:訓><正規化代表表記:風/かぜ><漢字><かな漢字><名詞相当語><文頭><自立><内容語><タグ単位始><文節始><文節主辞>
            が が が 助詞 9 格助詞 1 * 0 * 0 NIL <かな漢字><ひらがな><付属>
            * -1D <BGH:吹く/ふく><文末><補文ト><句点><用言:動><レベル:C><区切:5-5><ID:（文末）><係:文末><提題受:30><主節><格要素><連用要素><動態述語><正規化代表表記:吹く/ふく><主辞代表表記:吹く/ふく>
            + -1D <BGH:吹く/ふく><文末><補文ト><句点><用言:動><レベル:C><区切:5-5><ID:（文末）><係:文末><提題受:30><主節><格要素><連用要素><動態述語><正規化代表表記:吹く/ふく><主辞代表表記:吹く/ふく><用言代表表記:吹く/ふく><節-区切><節-主辞><時制:非過去><主題格:一人称優位><格関係0:ガ:風><格解析結果:吹く/ふく:動1:ガ/C/風/0/0/000-1;ニ/U/-/-/-/-;ト/U/-/-/-/-;デ/U/-/-/-/-;カラ/U/-/-/-/-;時間/U/-/-/-/-><標準用言代表表記:吹く/ふく><談話関係:000-2/2/条件(順方向)>
            吹く ふく 吹く 動詞 2 * 0 子音動詞カ行 2 基本形 2 "代表表記:吹く/ふく 補文ト" <代表表記:吹く/ふく><補文ト><正規化代表表記:吹く/ふく><かな漢字><活用語><表現文末><自立><内容語><タグ単位始><文節始><文節主辞><用言表記先頭><用言表記末尾><用言意味表記末尾>
            。 。 。 特殊 1 句点 1 * 0 * 0 NIL <英記号><記号><文末><付属>
            EOS
            # S-ID:000-2 KNP:5.0-2ad4f6df
            * 2D <BGH:すると/すると><文頭><接続詞><修飾><係:連用><区切:0-4><連用要素><連用節><正規化代表表記:すると/すると><主辞代表表記:すると/すると>
            + 2D <BGH:すると/すると><文頭><接続詞><修飾><係:連用><区切:0-4><連用要素><連用節><節-前向き機能-条件:すると><正規化代表表記:すると/すると><主辞代表表記:すると/すると><解析格:修飾>
            すると すると すると 接続詞 10 * 0 * 0 * 0 "代表表記:すると/すると" <代表表記:すると/すると><正規化代表表記:すると/すると><かな漢字><ひらがな><文頭><自立><内容語><タグ単位始><文節始><文節主辞>
            * 2D <ガ><助詞><体言><係:ガ格><区切:0-0><格要素><連用要素><正規化代表表記:桶屋/桶屋><主辞代表表記:桶屋/桶屋>
            + 2D <ガ><助詞><体言><係:ガ格><区切:0-0><格要素><連用要素><名詞項候補><先行詞候補><正規化代表表記:桶屋/桶屋><主辞代表表記:桶屋/桶屋><Wikipediaリダイレクト:桶><解析格:ガ>
            桶屋 桶屋 桶屋 名詞 6 普通名詞 1 * 0 * 0 "自動獲得:Wikipedia 読み不明 Wikipediaリダイレクト:桶 疑似代表表記 代表表記:桶屋/桶屋" <自動獲得:Wikipedia><読み不明><Wikipediaリダイレクト:桶><疑似代表表記><代表表記:桶屋/桶屋><正規化代表表記:桶屋/桶屋><漢字><かな漢字><名詞相当語><自立><内容語><タグ単位始><文節始><文節主辞><用言表記先頭><用言表記末尾><用言意味表記末尾>
            が が が 助詞 9 格助詞 1 * 0 * 0 NIL <かな漢字><ひらがな><付属>
            * -1D <BGH:儲かる/もうかる><文末><句点><用言:動><レベル:C><区切:5-5><ID:（文末）><係:文末><提題受:30><主節><格要素><連用要素><動態述語><正規化代表表記:儲かる/もうかる><主辞代表表記:儲かる/もうかる>
            + -1D <BGH:儲かる/もうかる><文末><句点><用言:動><レベル:C><区切:5-5><ID:（文末）><係:文末><提題受:30><主節><格要素><連用要素><動態述語><正規化代表表記:儲かる/もうかる><主辞代表表記:儲かる/もうかる><用言代表表記:儲かる/もうかる><節-区切><節-主辞><時制:非過去><主題格:一人称優位><格関係0:修飾:すると><格関係1:ガ:桶屋><格解析結果:儲かる/もうかる:動2:ガ/C/桶屋/1/0/000-2;修飾/C/すると/0/0/000-2><標準用言代表表記:儲かる/もうかる>
            儲かる もうかる 儲かる 動詞 2 * 0 子音動詞ラ行 10 基本形 2 "代表表記:儲かる/もうかる ドメイン:ビジネス 自他動詞:他:儲ける/もうける" <代表表記:儲かる/もうかる><ドメイン:ビジネス><自他動詞:他:儲ける/もうける><正規化代表表記:儲かる/もうかる><かな漢字><活用語><表現文末><自立><内容語><タグ単位始><文節始><文節主辞><用言表記先頭><用言表記末尾><用言意味表記末尾>
            。 。 。 特殊 1 句点 1 * 0 * 0 NIL <英記号><記号><文末><付属>
            EOS
            """
        )
    )
<<<<<<< HEAD
    text = " ".join(morpheme.text for morpheme in document.morphemes)
    word_feature_example = WordFeatureExample()
    word_feature_example.load(document)
    base_phrase_feature_example = BasePhraseFeatureExample()
    base_phrase_feature_example.load(document)
    cohesion_example = CohesionExample()
    cohesion_example.load(document, dataset.cohesion_tasks, dataset.extractors)
    dependency_example = DependencyExample()
    dependency_example.load(document)
    discourse_example = DiscourseExample()
    discourse_example.load(document)
    encoding = dataset.encode(
        text,
        word_feature_example,
        base_phrase_feature_example,
        dependency_example,
        cohesion_example,
        discourse_example,
    )
=======
    encoding = dataset.encode(dataset.examples[0])
>>>>>>> 25804e93

    mrph_types = [[IGNORE_INDEX] * 4 for _ in range(max_seq_length)]
    # 0: 風
    mrph_types[0][0] = POS_TYPES.index("名詞")
    mrph_types[0][1] = SUBPOS_TYPES.index("普通名詞")
    mrph_types[0][2] = CONJTYPE_TYPES.index("*")
    mrph_types[0][3] = CONJFORM_TYPES.index("*")
    # 1: が
    mrph_types[1][0] = POS_TYPES.index("助詞")
    mrph_types[1][1] = SUBPOS_TYPES.index("格助詞")
    mrph_types[1][2] = CONJTYPE_TYPES.index("*")
    mrph_types[1][3] = CONJFORM_TYPES.index("*")
    # 2: 吹く
    mrph_types[2][0] = POS_TYPES.index("動詞")
    mrph_types[2][1] = SUBPOS_TYPES.index("*")
    mrph_types[2][2] = CONJTYPE_TYPES.index("子音動詞カ行")
    mrph_types[2][3] = CONJFORM_TYPES.index("基本形")
    # 3: 。
    mrph_types[3][0] = POS_TYPES.index("特殊")
    mrph_types[3][1] = SUBPOS_TYPES.index("句点")
    mrph_types[3][2] = CONJTYPE_TYPES.index("*")
    mrph_types[3][3] = CONJFORM_TYPES.index("*")
    # 4: すると
    mrph_types[4][0] = POS_TYPES.index("接続詞")
    mrph_types[4][1] = SUBPOS_TYPES.index("*")
    mrph_types[4][2] = CONJTYPE_TYPES.index("*")
    mrph_types[4][3] = CONJFORM_TYPES.index("*")
    # 5: 桶屋
    mrph_types[5][0] = POS_TYPES.index("名詞")
    mrph_types[5][1] = SUBPOS_TYPES.index("普通名詞")
    mrph_types[5][2] = CONJTYPE_TYPES.index("*")
    mrph_types[5][3] = CONJFORM_TYPES.index("*")
    # 6: が
    mrph_types[6][0] = POS_TYPES.index("助詞")
    mrph_types[6][1] = SUBPOS_TYPES.index("格助詞")
    mrph_types[6][2] = CONJTYPE_TYPES.index("*")
    mrph_types[6][3] = CONJFORM_TYPES.index("*")
    # 7: 儲かる
    mrph_types[7][0] = POS_TYPES.index("動詞")
    mrph_types[7][1] = SUBPOS_TYPES.index("*")
    mrph_types[7][2] = CONJTYPE_TYPES.index("子音動詞ラ行")
    mrph_types[7][3] = CONJFORM_TYPES.index("基本形")
    # 8: 。
    mrph_types[8][0] = POS_TYPES.index("特殊")
    mrph_types[8][1] = SUBPOS_TYPES.index("句点")
    mrph_types[8][2] = CONJTYPE_TYPES.index("*")
    mrph_types[8][3] = CONJFORM_TYPES.index("*")
    assert encoding["mrph_types"].tolist() == mrph_types

    word_features = [[0] * len(WORD_FEATURES) for _ in range(max_seq_length)]
    # 0: 風
    word_features[0][WORD_FEATURES.index("基本句-主辞")] = 1
    # 1: が
    word_features[1][WORD_FEATURES.index("基本句-区切")] = 1
    word_features[1][WORD_FEATURES.index("文節-区切")] = 1
    # 2: 吹く
    word_features[2][WORD_FEATURES.index("基本句-主辞")] = 1
    # 3: 。
    word_features[3][WORD_FEATURES.index("基本句-区切")] = 1
    word_features[3][WORD_FEATURES.index("文節-区切")] = 1
    # 4: すると
    word_features[4][WORD_FEATURES.index("基本句-主辞")] = 1
    word_features[4][WORD_FEATURES.index("基本句-区切")] = 1
    word_features[4][WORD_FEATURES.index("文節-区切")] = 1
    # 5: 桶屋
    word_features[5][WORD_FEATURES.index("基本句-主辞")] = 1
    # 6: が
    word_features[6][WORD_FEATURES.index("基本句-区切")] = 1
    word_features[6][WORD_FEATURES.index("文節-区切")] = 1
    # 7: 儲かる
    word_features[7][WORD_FEATURES.index("基本句-主辞")] = 1
    # 8: 。
    word_features[8][WORD_FEATURES.index("基本句-区切")] = 1
    word_features[8][WORD_FEATURES.index("文節-区切")] = 1

    base_phrase_head_indices = {base_phrase.head.global_index for base_phrase in document.base_phrases}
    base_phrase_features = [
        [0] * len(BASE_PHRASE_FEATURES)
        if morpheme_global_index in base_phrase_head_indices
        else [IGNORE_INDEX] * len(BASE_PHRASE_FEATURES)
        for morpheme_global_index in range(max_seq_length)
    ]
    # 0: 風
    base_phrase_features[0][BASE_PHRASE_FEATURES.index("体言")] = 1
    # 2: 吹く
    base_phrase_features[2][BASE_PHRASE_FEATURES.index("用言:動")] = 1
    base_phrase_features[2][BASE_PHRASE_FEATURES.index("節-区切")] = 1
    base_phrase_features[2][BASE_PHRASE_FEATURES.index("節-主辞")] = 1
    base_phrase_features[2][BASE_PHRASE_FEATURES.index("時制:非過去")] = 1
    # 5: 桶屋
    base_phrase_features[5][BASE_PHRASE_FEATURES.index("体言")] = 1
    # 7: 儲かる
    base_phrase_features[7][BASE_PHRASE_FEATURES.index("用言:動")] = 1
    base_phrase_features[7][BASE_PHRASE_FEATURES.index("節-区切")] = 1
    base_phrase_features[7][BASE_PHRASE_FEATURES.index("節-主辞")] = 1
    base_phrase_features[7][BASE_PHRASE_FEATURES.index("時制:非過去")] = 1
    assert encoding["base_phrase_features"].tolist() == base_phrase_features

    dependencies = [IGNORE_INDEX for _ in range(max_seq_length)]
    # 0: 風 -> 2: 吹く
    dependencies[0] = 2
    # 1: が -> 0: 風
    dependencies[1] = 0
    # 2: 吹く -> ROOT
    dependencies[2] = max_seq_length - 1
    # 3: 。 -> 2: 吹く
    dependencies[3] = 2
    # 4: すると -> 7: 儲かる
    dependencies[4] = 7
    # 5: 桶屋 -> 7: 儲かる
    dependencies[5] = 7
    # 6: が -> 5: 桶屋
    dependencies[6] = 5
    # 7: 儲かる -> ROOT
    dependencies[7] = max_seq_length - 1
    # 8: 。 -> 7: 儲かる
    dependencies[8] = 7
    assert encoding["dependencies"].tolist() == dependencies

    dependency_types = [IGNORE_INDEX for _ in range(max_seq_length)]
    # 0: 風 -> 2: 吹く
    dependency_types[0] = DEPENDENCY_TYPE2INDEX[DepType.DEPENDENCY]
    # 1: が -> 0: 風
    dependency_types[1] = DEPENDENCY_TYPE2INDEX[DepType.DEPENDENCY]
    # 2: 吹く -> ROOT ("D"として扱う)
    dependency_types[2] = DEPENDENCY_TYPE2INDEX[DepType.DEPENDENCY]
    # 3: 。 -> 2: 吹く
    dependency_types[3] = DEPENDENCY_TYPE2INDEX[DepType.DEPENDENCY]
    # 4: すると -> 7: 儲かる
    dependency_types[4] = DEPENDENCY_TYPE2INDEX[DepType.DEPENDENCY]
    # 5: 桶屋 -> 7: 儲かる
    dependency_types[5] = DEPENDENCY_TYPE2INDEX[DepType.DEPENDENCY]
    # 6: が -> 5: 桶屋
    dependency_types[6] = DEPENDENCY_TYPE2INDEX[DepType.DEPENDENCY]
    # 7: 儲かる -> ROOT ("D"として扱う)
    dependency_types[7] = DEPENDENCY_TYPE2INDEX[DepType.DEPENDENCY]
    # 8: 。 -> 7: 儲かる
    dependency_types[8] = DEPENDENCY_TYPE2INDEX[DepType.DEPENDENCY]
    assert encoding["dependency_types"].tolist() == dependency_types

    discourse_relations = [[IGNORE_INDEX] * max_seq_length for _ in range(max_seq_length)]
    discourse_relations[2][2] = DISCOURSE_RELATIONS.index("談話関係なし")
    discourse_relations[2][7] = DISCOURSE_RELATIONS.index("条件")
    discourse_relations[7][2] = DISCOURSE_RELATIONS.index("談話関係なし")
    discourse_relations[7][7] = DISCOURSE_RELATIONS.index("談話関係なし")
    assert encoding["discourse_relations"].tolist() == discourse_relations


def test_pas():
    max_seq_length = 512
    dataset = WordDataset(
        str(data_dir / "knp"),
        max_seq_length=max_seq_length,
        **word_dataset_kwargs,
    )
    example = [e for e in dataset.examples if e.doc_id == "w201106-0000060560"][0].cohesion_example
    example_expected = json.loads((data_dir / "expected/example/0.json").read_text())
    mrphs_exp = example_expected["mrphs"]
    annotation: PasAnnotation = example.annotations[Task.PAS_ANALYSIS]
    phrases = example.phrases[Task.PAS_ANALYSIS]
    mrphs = example.mrphs[Task.PAS_ANALYSIS]

    assert len(mrphs) == len(mrphs_exp)
    for phrase in phrases:
        arguments: dict[str, list[str]] = annotation.arguments_set[phrase.dtid]
        for case in dataset.cases:
            arg_strings = [arg[:-2] if arg[-2:] in ("%C", "%N", "%O") else arg for arg in arguments[case]]
            arg_strings = [(s if s in dataset.special_to_index else str(phrases[int(s)].dmid)) for s in arg_strings]
            assert set(arg_strings) == set(mrphs_exp[phrase.dmid]["arguments"][case])
        for dmid in phrase.dmids:
            mrph = mrphs[dmid]
            mrph_exp = mrphs_exp[dmid]
            assert mrph.surf == mrph_exp["surf"]
            if mrph.is_target or example.mrphs[Task.BRIDGING][dmid].is_target:
                candidates = set(phrases[i].dmid for i in phrase.candidates)
                bar_phrases = example.phrases[Task.BRIDGING]
                candidates |= set(bar_phrases[i].dmid for i in bar_phrases[phrase.dtid].candidates)
                assert candidates == set(mrph_exp["arg_candidates"])<|MERGE_RESOLUTION|>--- conflicted
+++ resolved
@@ -4,8 +4,9 @@
 
 from rhoknp import Document
 from rhoknp.units.utils import DepType
-
-from jula.datamodule.datasets.word_dataset import WordDataset
+from transformers.utils import PaddingStrategy
+
+from jula.datamodule.datasets.word_dataset import WordDataset, WordExampleSet
 from jula.datamodule.examples import (
     BasePhraseFeatureExample,
     CohesionExample,
@@ -111,8 +112,15 @@
             """
         )
     )
-<<<<<<< HEAD
-    text = " ".join(morpheme.text for morpheme in document.morphemes)
+    words = [morpheme.text for morpheme in document.morphemes]
+    text = " ".join(words)
+    encoding = dataset.tokenizer(
+        words,
+        is_split_into_words=True,
+        padding=PaddingStrategy.MAX_LENGTH,
+        truncation=False,
+        max_length=dataset.max_seq_length - dataset.num_special_tokens,
+    ).encodings[0]
     word_feature_example = WordFeatureExample()
     word_feature_example.load(document)
     base_phrase_feature_example = BasePhraseFeatureExample()
@@ -123,17 +131,18 @@
     dependency_example.load(document)
     discourse_example = DiscourseExample()
     discourse_example.load(document)
-    encoding = dataset.encode(
-        text,
-        word_feature_example,
-        base_phrase_feature_example,
-        dependency_example,
-        cohesion_example,
-        discourse_example,
+    example = WordExampleSet(
+        example_id=0,
+        doc_id="",
+        text=text,
+        encoding=encoding,
+        word_feature_example=word_feature_example,
+        base_phrase_feature_example=base_phrase_feature_example,
+        dependency_example=dependency_example,
+        cohesion_example=cohesion_example,
+        discourse_example=discourse_example,
     )
-=======
-    encoding = dataset.encode(dataset.examples[0])
->>>>>>> 25804e93
+    encoding = dataset.encode(example)
 
     mrph_types = [[IGNORE_INDEX] * 4 for _ in range(max_seq_length)]
     # 0: 風
