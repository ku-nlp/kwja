import tempfile
from importlib.metadata import version
from pathlib import Path
from textwrap import dedent
from typing import Any, Dict, List, Optional, Union

import pytest
import pytorch_lightning as pl
import torch
from rhoknp.props import DepType
from torch.utils.data import DataLoader
from transformers import PreTrainedTokenizerBase

from kwja.callbacks.word_module_writer import WordModuleWriter
from kwja.datamodule.datasets import WordInferenceDataset
from kwja.utils.constants import (
    BASE_PHRASE_FEATURES,
    CONJFORM_TAGS,
    CONJTYPE_TAGS,
    DEPENDENCY_TYPES,
    DISCOURSE_RELATIONS,
    NE_TAGS,
    POS_TAGS,
    RESOURCE_PATH,
    SUBPOS_TAGS,
    WORD_FEATURES,
    WordTask,
)
from kwja.utils.jumandic import JumanDic
from kwja.utils.reading_prediction import get_reading2reading_id

AMBIG_SURF_SPECS = [
    {
        "conjtype": "イ形容詞アウオ段",
        "conjform": "エ基本形",
    },
    {
        "conjtype": "イ形容詞イ段",
        "conjform": "エ基本形",
    },
    {
        "conjtype": "イ形容詞イ段特殊",
        "conjform": "エ基本形",
    },
]


class MockTrainer:
    def __init__(self, predict_dataloaders: List[DataLoader]):
        self.predict_dataloaders = predict_dataloaders


def build_dummy_jumandic() -> JumanDic:
    with tempfile.TemporaryDirectory() as jumandic_dir:
        JumanDic.build(
            Path(jumandic_dir),
            [
                ["太郎", "たろう", "太郎", "名詞", "人名", "*", "*", "太郎/たろう", "代表表記:太郎/たろう 人名"],
                ["次郎", "じろう", "次郎", "名詞", "人名", "*", "*", "次郎/じろう", "代表表記:次郎/じろう 人名"],
                ["けんか", "けんか", "けんか", "名詞", "サ変名詞", "*", "*", "喧嘩/けんか", "代表表記:喧嘩/けんか"],
                ["けんか", "けんか", "けんか", "名詞", "サ変名詞", "*", "*", "献花/けんか", "代表表記:献花/けんか"],
            ],
        )
        return JumanDic(Path(jumandic_dir))


@pytest.mark.parametrize(
    "destination",
    [
        None,
        Path(tempfile.TemporaryDirectory().name) / Path("word_prediction.knp"),
        str(Path(tempfile.TemporaryDirectory().name) / Path("word_prediction.knp")),
    ],
)
def test_init(destination: Optional[Union[str, Path]]):
    _ = WordModuleWriter(AMBIG_SURF_SPECS, destination=destination)


def test_write_on_batch_end(word_tokenizer: PreTrainedTokenizerBase, dataset_kwargs: Dict[str, Any]):
    doc_id_prefix = "test"
    juman_text = dedent(
        f"""\
        # S-ID:{doc_id_prefix}-0-0 kwja:{version("kwja")}
        太郎 _ 太郎 未定義語 15 その他 1 * 0 * 0
        と _ と 未定義語 15 その他 1 * 0 * 0
        次郎 _ 次郎 未定義語 15 その他 1 * 0 * 0
        は _ は 未定義語 15 その他 1 * 0 * 0
        よく _ よく 未定義語 15 その他 1 * 0 * 0
        けんか _ けんか 未定義語 15 その他 1 * 0 * 0
        する _ する 未定義語 15 その他 1 * 0 * 0
        EOS
        # S-ID:{doc_id_prefix}-1-0 kwja:{version("kwja")}
        辛い _ 辛い 未定義語 15 その他 1 * 0 * 0
        ラーメン _ ラーメン 未定義語 15 その他 1 * 0 * 0
        が _ が 未定義語 15 その他 1 * 0 * 0
        好きな _ 好きな 未定義語 15 その他 1 * 0 * 0
        ので _ ので 未定義語 15 その他 1 * 0 * 0
        頼み _ 頼み 未定義語 15 その他 1 * 0 * 0
        ました _ ました 未定義語 15 その他 1 * 0 * 0
        EOS
        """
    )
    juman_file = tempfile.NamedTemporaryFile("wt")
    juman_file.write(juman_text)
    juman_file.seek(0)

    max_seq_length = 32  # >= 17
    dataset = WordInferenceDataset(
        word_tokenizer, max_seq_length, document_split_stride=1, juman_file=Path(juman_file.name), **dataset_kwargs
    )
    num_examples = len(dataset)

    trainer = MockTrainer([DataLoader(dataset, batch_size=num_examples)])

    module = pl.LightningModule()
    module.training_tasks = [
        WordTask.READING_PREDICTION,
        WordTask.MORPHOLOGICAL_ANALYSIS,
        WordTask.WORD_FEATURE_TAGGING,
        WordTask.NER,
        WordTask.BASE_PHRASE_FEATURE_TAGGING,
        WordTask.DEPENDENCY_PARSING,
        WordTask.COHESION_ANALYSIS,
        WordTask.DISCOURSE_PARSING,
    ]

    reading_resource_path = RESOURCE_PATH / "reading_prediction"
    reading2reading_id = get_reading2reading_id(reading_resource_path / "vocab.txt")
    reading_logits = torch.zeros((num_examples, max_seq_length, len(reading2reading_id)), dtype=torch.float)
    reading_logits[0, 1, reading2reading_id["たろう"]] = 1.0  # 太郎 -> たろう
    reading_logits[0, 2, reading2reading_id["[ID]"]] = 1.0  # と
    reading_logits[0, 3, reading2reading_id["じろう"]] = 1.0  # 次郎 -> じろう
    reading_logits[0, 4, reading2reading_id["[ID]"]] = 1.0  # は
    reading_logits[0, 5, reading2reading_id["[ID]"]] = 1.0  # よく
    reading_logits[0, 6, reading2reading_id["[ID]"]] = 1.0  # けん
    reading_logits[0, 7, reading2reading_id["[ID]"]] = 1.0  # か
    reading_logits[0, 8, reading2reading_id["[ID]"]] = 1.0  # する
    reading_logits[1, 1, reading2reading_id["からい"]] = 1.0  # 辛い -> からい
    reading_logits[1, 2, reading2reading_id["らーめん"]] = 1.0  # ラーメン -> らーめん
    reading_logits[1, 3, reading2reading_id["[ID]"]] = 1.0  # が
    reading_logits[1, 4, reading2reading_id["すきな"]] = 1.0  # 好きな -> すきな
    reading_logits[1, 5, reading2reading_id["[ID]"]] = 1.0  # ので
    reading_logits[1, 6, reading2reading_id["たのみ"]] = 1.0  # 頼み -> たのみ
    reading_logits[1, 7, reading2reading_id["[ID]"]] = 1.0  # ました

    # (b, word, token)
    reading_subword_map = torch.zeros((num_examples, max_seq_length, max_seq_length), dtype=torch.bool)
    reading_subword_map[0, 0, 1] = True
    reading_subword_map[0, 1, 2] = True
    reading_subword_map[0, 2, 3] = True
    reading_subword_map[0, 3, 4] = True
    reading_subword_map[0, 4, 5] = True
    reading_subword_map[0, 5, 6] = True  # けんか -> けん
    reading_subword_map[0, 5, 7] = True  # けんか -> か
    reading_subword_map[0, 6, 8] = True
    reading_subword_map[1, 0, 1] = True
    reading_subword_map[1, 1, 2] = True
    reading_subword_map[1, 2, 3] = True
    reading_subword_map[1, 3, 4] = True
    reading_subword_map[1, 4, 5] = True
    reading_subword_map[1, 5, 6] = True
    reading_subword_map[1, 6, 7] = True

    pos_logits = torch.zeros((num_examples, max_seq_length, len(POS_TAGS)), dtype=torch.float)
    pos_logits[0, 0, POS_TAGS.index("名詞")] = 1.0  # 太郎
    pos_logits[0, 1, POS_TAGS.index("助詞")] = 1.0  # と
    pos_logits[0, 2, POS_TAGS.index("名詞")] = 1.0  # 次郎
    pos_logits[0, 3, POS_TAGS.index("助詞")] = 1.0  # は
    pos_logits[0, 4, POS_TAGS.index("副詞")] = 1.0  # よく
    pos_logits[0, 5, POS_TAGS.index("名詞")] = 1.0  # けんか
    pos_logits[0, 6, POS_TAGS.index("動詞")] = 1.0  # する
    pos_logits[1, 0, POS_TAGS.index("形容詞")] = 1.0  # 辛い
    pos_logits[1, 1, POS_TAGS.index("名詞")] = 1.0  # ラーメン
    pos_logits[1, 2, POS_TAGS.index("助詞")] = 1.0  # が
    pos_logits[1, 3, POS_TAGS.index("形容詞")] = 1.0  # 好きな
    pos_logits[1, 4, POS_TAGS.index("助動詞")] = 1.0  # ので
    pos_logits[1, 5, POS_TAGS.index("動詞")] = 1.0  # 頼み
    pos_logits[1, 6, POS_TAGS.index("接尾辞")] = 1.0  # ました

    subpos_logits = torch.zeros((num_examples, max_seq_length, len(SUBPOS_TAGS)), dtype=torch.float)
    subpos_logits[0, 0, SUBPOS_TAGS.index("人名")] = 1.0  # 太郎
    subpos_logits[0, 1, SUBPOS_TAGS.index("格助詞")] = 1.0  # と
    subpos_logits[0, 2, SUBPOS_TAGS.index("人名")] = 1.0  # 次郎
    subpos_logits[0, 3, SUBPOS_TAGS.index("副助詞")] = 1.0  # は
    subpos_logits[0, 4, SUBPOS_TAGS.index("*")] = 1.0  # よく
    subpos_logits[0, 5, SUBPOS_TAGS.index("サ変名詞")] = 1.0  # けんか
    subpos_logits[0, 6, SUBPOS_TAGS.index("*")] = 1.0  # する
    subpos_logits[1, 0, SUBPOS_TAGS.index("*")] = 1.0  # 辛い
    subpos_logits[1, 1, SUBPOS_TAGS.index("普通名詞")] = 1.0  # ラーメン
    subpos_logits[1, 2, SUBPOS_TAGS.index("格助詞")] = 1.0  # が
    subpos_logits[1, 3, SUBPOS_TAGS.index("*")] = 1.0  # 好きな
    subpos_logits[1, 4, SUBPOS_TAGS.index("*")] = 1.0  # ので
    subpos_logits[1, 5, SUBPOS_TAGS.index("*")] = 1.0  # 頼み
    subpos_logits[1, 6, SUBPOS_TAGS.index("動詞性接尾辞")] = 1.0  # ました

    conjtype_logits = torch.zeros((num_examples, max_seq_length, len(CONJTYPE_TAGS)), dtype=torch.float)
    conjtype_logits[0, 0, CONJTYPE_TAGS.index("*")] = 1.0  # 太郎
    conjtype_logits[0, 1, CONJTYPE_TAGS.index("*")] = 1.0  # と
    conjtype_logits[0, 2, CONJTYPE_TAGS.index("*")] = 1.0  # 次郎
    conjtype_logits[0, 3, CONJTYPE_TAGS.index("*")] = 1.0  # は
    conjtype_logits[0, 4, CONJTYPE_TAGS.index("*")] = 1.0  # よく
    conjtype_logits[0, 5, CONJTYPE_TAGS.index("*")] = 1.0  # けんか
    conjtype_logits[0, 6, CONJTYPE_TAGS.index("サ変動詞")] = 1.0  # する
    conjtype_logits[1, 0, CONJTYPE_TAGS.index("イ形容詞アウオ段")] = 1.0  # 辛い
    conjtype_logits[1, 1, CONJTYPE_TAGS.index("*")] = 1.0  # ラーメン
    conjtype_logits[1, 2, CONJTYPE_TAGS.index("*")] = 1.0  # が
    conjtype_logits[1, 3, CONJTYPE_TAGS.index("ナ形容詞")] = 1.0  # 好きな
    conjtype_logits[1, 4, CONJTYPE_TAGS.index("ナ形容詞")] = 1.0  # ので
    conjtype_logits[1, 5, CONJTYPE_TAGS.index("子音動詞マ行")] = 1.0  # 頼み
    conjtype_logits[1, 6, CONJTYPE_TAGS.index("動詞性接尾辞ます型")] = 1.0  # ました

    conjform_logits = torch.zeros((num_examples, max_seq_length, len(CONJFORM_TAGS)), dtype=torch.float)
    conjform_logits[0, 0, CONJFORM_TAGS.index("*")] = 1.0  # 太郎
    conjform_logits[0, 1, CONJFORM_TAGS.index("*")] = 1.0  # と
    conjform_logits[0, 2, CONJFORM_TAGS.index("*")] = 1.0  # 次郎
    conjform_logits[0, 3, CONJFORM_TAGS.index("*")] = 1.0  # は
    conjform_logits[0, 4, CONJFORM_TAGS.index("*")] = 1.0  # よく
    conjform_logits[0, 5, CONJFORM_TAGS.index("*")] = 1.0  # けんか
    conjform_logits[0, 6, CONJFORM_TAGS.index("基本形")] = 1.0  # する
    conjform_logits[1, 0, CONJFORM_TAGS.index("基本形")] = 1.0  # 辛い
    conjform_logits[1, 1, CONJFORM_TAGS.index("*")] = 1.0  # ラーメン
    conjform_logits[1, 2, CONJFORM_TAGS.index("*")] = 1.0  # が
    conjform_logits[1, 3, CONJFORM_TAGS.index("ダ列基本連体形")] = 1.0  # 好きな
    conjform_logits[1, 4, CONJFORM_TAGS.index("ダ列タ系連用テ形")] = 1.0  # ので
    conjform_logits[1, 5, CONJFORM_TAGS.index("基本連用形")] = 1.0  # 頼み
    conjform_logits[1, 6, CONJFORM_TAGS.index("タ形")] = 1.0  # ました

    word_feature_probabilities = torch.zeros((num_examples, max_seq_length, len(WORD_FEATURES)), dtype=torch.float)
    word_feature_probabilities[0, 0, WORD_FEATURES.index("基本句-主辞")] = 1.0  # 太郎
    word_feature_probabilities[0, 1, WORD_FEATURES.index("基本句-区切")] = 1.0  # と
    word_feature_probabilities[0, 1, WORD_FEATURES.index("文節-区切")] = 1.0
    word_feature_probabilities[0, 2, WORD_FEATURES.index("基本句-主辞")] = 1.0  # 次郎
    word_feature_probabilities[0, 3, WORD_FEATURES.index("基本句-区切")] = 1.0  # は
    word_feature_probabilities[0, 3, WORD_FEATURES.index("文節-区切")] = 1.0
    word_feature_probabilities[0, 4, WORD_FEATURES.index("基本句-主辞")] = 1.0  # よく
    word_feature_probabilities[0, 4, WORD_FEATURES.index("基本句-区切")] = 1.0
    word_feature_probabilities[0, 4, WORD_FEATURES.index("文節-区切")] = 1.0
    word_feature_probabilities[0, 4, WORD_FEATURES.index("用言表記先頭")] = 1.0
    word_feature_probabilities[0, 4, WORD_FEATURES.index("用言表記末尾")] = 1.0
    word_feature_probabilities[0, 5, WORD_FEATURES.index("基本句-主辞")] = 1.0  # けんか
    word_feature_probabilities[0, 5, WORD_FEATURES.index("用言表記先頭")] = 1.0
    word_feature_probabilities[0, 5, WORD_FEATURES.index("用言表記末尾")] = 1.0
    word_feature_probabilities[0, 6, WORD_FEATURES.index("基本句-区切")] = 1.0  # する
    word_feature_probabilities[0, 6, WORD_FEATURES.index("文節-区切")] = 1.0
    word_feature_probabilities[1, 0, WORD_FEATURES.index("基本句-主辞")] = 1.0  # 辛い
    word_feature_probabilities[1, 0, WORD_FEATURES.index("基本句-区切")] = 1.0
    word_feature_probabilities[1, 0, WORD_FEATURES.index("文節-区切")] = 1.0
    word_feature_probabilities[1, 0, WORD_FEATURES.index("用言表記先頭")] = 1.0
    word_feature_probabilities[1, 0, WORD_FEATURES.index("用言表記末尾")] = 1.0
    word_feature_probabilities[1, 1, WORD_FEATURES.index("基本句-主辞")] = 1.0  # ラーメン
    word_feature_probabilities[1, 2, WORD_FEATURES.index("基本句-区切")] = 1.0  # が
    word_feature_probabilities[1, 2, WORD_FEATURES.index("文節-区切")] = 1.0
    word_feature_probabilities[1, 3, WORD_FEATURES.index("基本句-主辞")] = 1.0  # 好きな
    word_feature_probabilities[1, 3, WORD_FEATURES.index("用言表記先頭")] = 1.0
    word_feature_probabilities[1, 3, WORD_FEATURES.index("用言表記末尾")] = 1.0
    word_feature_probabilities[1, 4, WORD_FEATURES.index("基本句-区切")] = 1.0  # ので
    word_feature_probabilities[1, 4, WORD_FEATURES.index("文節-区切")] = 1.0
    word_feature_probabilities[1, 5, WORD_FEATURES.index("基本句-主辞")] = 1.0  # 頼み
    word_feature_probabilities[1, 5, WORD_FEATURES.index("用言表記先頭")] = 1.0
    word_feature_probabilities[1, 5, WORD_FEATURES.index("用言表記末尾")] = 1.0
    word_feature_probabilities[1, 6, WORD_FEATURES.index("基本句-区切")] = 1.0  # ました
    word_feature_probabilities[1, 6, WORD_FEATURES.index("文節-区切")] = 1.0

    ne_predictions = torch.full((num_examples, max_seq_length), NE_TAGS.index("O"), dtype=torch.long)
    ne_predictions[0, 0] = NE_TAGS.index("B-PERSON")  # 太郎
    ne_predictions[0, 2] = NE_TAGS.index("B-PERSON")  # 次郎

    base_phrase_feature_probabilities = torch.zeros(
        (num_examples, max_seq_length, len(BASE_PHRASE_FEATURES)), dtype=torch.float
    )
    base_phrase_feature_probabilities[0, 0, BASE_PHRASE_FEATURES.index("体言")] = 1.0  # 太郎
    base_phrase_feature_probabilities[0, 0, BASE_PHRASE_FEATURES.index("SM-主体")] = 1.0
    base_phrase_feature_probabilities[0, 2, BASE_PHRASE_FEATURES.index("体言")] = 1.0  # 次郎
    base_phrase_feature_probabilities[0, 2, BASE_PHRASE_FEATURES.index("SM-主体")] = 1.0
    base_phrase_feature_probabilities[0, 4, BASE_PHRASE_FEATURES.index("修飾")] = 1.0  # よく
    base_phrase_feature_probabilities[0, 5, BASE_PHRASE_FEATURES.index("用言:動")] = 1.0  # けんか
    base_phrase_feature_probabilities[0, 5, BASE_PHRASE_FEATURES.index("時制:非過去")] = 1.0
    base_phrase_feature_probabilities[0, 5, BASE_PHRASE_FEATURES.index("節-主辞")] = 1.0
    base_phrase_feature_probabilities[0, 5, BASE_PHRASE_FEATURES.index("節-区切")] = 1.0
    base_phrase_feature_probabilities[0, 5, BASE_PHRASE_FEATURES.index("レベル:C")] = 1.0
    base_phrase_feature_probabilities[0, 5, BASE_PHRASE_FEATURES.index("動態述語")] = 1.0
    base_phrase_feature_probabilities[1, 0, BASE_PHRASE_FEATURES.index("用言:形")] = 1.0  # 辛い
    base_phrase_feature_probabilities[1, 0, BASE_PHRASE_FEATURES.index("時制:非過去")] = 1.0
    base_phrase_feature_probabilities[1, 0, BASE_PHRASE_FEATURES.index("レベル:B-")] = 1.0
    base_phrase_feature_probabilities[1, 0, BASE_PHRASE_FEATURES.index("状態述語")] = 1.0
    base_phrase_feature_probabilities[1, 1, BASE_PHRASE_FEATURES.index("体言")] = 1.0  # ラーメン
    base_phrase_feature_probabilities[1, 3, BASE_PHRASE_FEATURES.index("用言:形")] = 1.0  # 好きな
    base_phrase_feature_probabilities[1, 3, BASE_PHRASE_FEATURES.index("時制:非過去")] = 1.0
    base_phrase_feature_probabilities[1, 3, BASE_PHRASE_FEATURES.index("節-主辞")] = 1.0
    base_phrase_feature_probabilities[1, 3, BASE_PHRASE_FEATURES.index("節-区切")] = 1.0
    base_phrase_feature_probabilities[1, 3, BASE_PHRASE_FEATURES.index("レベル:B+")] = 1.0
    base_phrase_feature_probabilities[1, 3, BASE_PHRASE_FEATURES.index("状態述語")] = 1.0
    base_phrase_feature_probabilities[1, 3, BASE_PHRASE_FEATURES.index("節-機能-原因・理由")] = 1.0
    base_phrase_feature_probabilities[1, 5, BASE_PHRASE_FEATURES.index("用言:動")] = 1.0  # 頼み
    base_phrase_feature_probabilities[1, 5, BASE_PHRASE_FEATURES.index("時制:過去")] = 1.0
    base_phrase_feature_probabilities[1, 5, BASE_PHRASE_FEATURES.index("節-主辞")] = 1.0
    base_phrase_feature_probabilities[1, 5, BASE_PHRASE_FEATURES.index("節-区切")] = 1.0
    base_phrase_feature_probabilities[1, 5, BASE_PHRASE_FEATURES.index("レベル:C")] = 1.0
    base_phrase_feature_probabilities[1, 5, BASE_PHRASE_FEATURES.index("動態述語")] = 1.0
    base_phrase_feature_probabilities[1, 5, BASE_PHRASE_FEATURES.index("敬語:丁寧表現")] = 1.0

    dependency_topk = 2
    dependency_logits = torch.zeros(
        (num_examples, max_seq_length, max_seq_length), dtype=torch.float
    )  # (b, word, word)
    dependency_logits[0, 0, 2] = 1.0  # 太郎 -> 次郎
    dependency_logits[0, 1, 0] = 1.0  # と -> 太郎
    dependency_logits[0, 2, 5] = 1.0  # 次郎 -> けんか
    dependency_logits[0, 3, 2] = 1.0  # は -> 次郎
    dependency_logits[0, 4, 5] = 1.0  # よく -> けんか
    # けんか -> [ROOT]
    dependency_logits[0, 5, dataset.examples[0].special_token_indexer.get_morpheme_global_index("[ROOT]")] = 1.0
    dependency_logits[0, 6, 5] = 1.0  # する -> けんか
    dependency_logits[1, 0, 1] = 1.0  # 辛い -> ラーメン
    dependency_logits[1, 1, 3] = 1.0  # ラーメン -> 好きな
    dependency_logits[1, 2, 1] = 1.0  # が -> ラーメン
    dependency_logits[1, 3, 5] = 1.0  # 好きな -> 頼み
    dependency_logits[1, 4, 3] = 1.0  # ので -> 好きな
    # 頼み -> [ROOT]
    dependency_logits[1, 5, dataset.examples[1].special_token_indexer.get_morpheme_global_index("[ROOT]")] = 1.0
    dependency_logits[1, 6, 5] = 1.0  # ました -> 頼み

    dependency_type_logits = torch.zeros(
        (num_examples, max_seq_length, dependency_topk, len(DEPENDENCY_TYPES)), dtype=torch.float
    )
    dependency_type_logits[0, 0, 0, DEPENDENCY_TYPES.index(DepType.PARALLEL)] = 1.0  # 太郎 -> 次郎
    dependency_type_logits[0, 1, 0, DEPENDENCY_TYPES.index(DepType.DEPENDENCY)] = 1.0  # が -> 太郎
    dependency_type_logits[0, 2, 0, DEPENDENCY_TYPES.index(DepType.DEPENDENCY)] = 1.0  # 次郎 -> けんか
    dependency_type_logits[0, 3, 0, DEPENDENCY_TYPES.index(DepType.DEPENDENCY)] = 1.0  # は -> 次郎
    dependency_type_logits[0, 4, 0, DEPENDENCY_TYPES.index(DepType.DEPENDENCY)] = 1.0  # よく -> けんか
    dependency_type_logits[0, 5, 0, DEPENDENCY_TYPES.index(DepType.DEPENDENCY)] = 1.0  # けんか -> [ROOT]
    dependency_type_logits[0, 6, 0, DEPENDENCY_TYPES.index(DepType.DEPENDENCY)] = 1.0  # する -> けんか
    dependency_type_logits[1, 0, 0, DEPENDENCY_TYPES.index(DepType.DEPENDENCY)] = 1.0  # 辛い -> ラーメン
    dependency_type_logits[1, 1, 0, DEPENDENCY_TYPES.index(DepType.DEPENDENCY)] = 1.0  # ラーメン -> 好きな
    dependency_type_logits[1, 2, 0, DEPENDENCY_TYPES.index(DepType.DEPENDENCY)] = 1.0  # が -> ラーメン
    dependency_type_logits[1, 3, 0, DEPENDENCY_TYPES.index(DepType.DEPENDENCY)] = 1.0  # 好きな -> 頼み
    dependency_type_logits[1, 4, 0, DEPENDENCY_TYPES.index(DepType.DEPENDENCY)] = 1.0  # ので -> 好きな
    dependency_type_logits[1, 5, 0, DEPENDENCY_TYPES.index(DepType.DEPENDENCY)] = 1.0  # 頼み -> [ROOT]
    dependency_type_logits[1, 6, 0, DEPENDENCY_TYPES.index(DepType.DEPENDENCY)] = 1.0  # ました -> 頼み

    # (b, rel, src, tgt)
    flatten_rels = [r for cohesion_utils in dataset.cohesion_task2utils.values() for r in cohesion_utils.rels]
    cohesion_logits = torch.zeros((num_examples, len(flatten_rels), max_seq_length, max_seq_length), dtype=torch.float)
    for i in range(num_examples):
        for j, rel in enumerate(flatten_rels):
            if rel == "=":
                k = dataset.examples[i].special_token_indexer.get_morpheme_global_index("[NA]")
            else:
                k = dataset.examples[i].special_token_indexer.get_morpheme_global_index("[NULL]")
            cohesion_logits[i, j, :, k] = 1.0
    cohesion_logits[0, flatten_rels.index("ガ"), 5, 2] = 2.0  # 次郎 ガ けんか
    cohesion_logits[1, flatten_rels.index("ガ"), 0, 1] = 2.0  # ラーメン ガ 辛い
    cohesion_logits[1, flatten_rels.index("ガ"), 3, 1] = 2.0  # ラーメン ガ 好き
<<<<<<< HEAD
    cohesion_logits[1, flatten_rels.index("ガ２"), 3, dataset.special_token2index["[著者]"]] = 2.0  # 著者 ガ２ 好き
    cohesion_logits[1, flatten_rels.index("ガ"), 5, dataset.special_token2index["[著者]"]] = 2.0  # 著者 ガ 頼み
=======
    cohesion_logits[
        1, flatten_rels.index("ガ２"), 3, dataset.examples[1].special_token_indexer.get_morpheme_global_index("著者")
    ] = 2.0  # 著者 ガ２ 好き
    cohesion_logits[
        1, flatten_rels.index("ガ"), 5, dataset.examples[1].special_token_indexer.get_morpheme_global_index("著者")
    ] = 2.0  # 著者 ガ 頼み
>>>>>>> 928b6cf8
    cohesion_logits[1, flatten_rels.index("ヲ"), 5, 1] = 2.0  # ラーメン ヲ 頼み

    # (b, src, tgt, rel)
    discourse_logits = torch.zeros(
        (num_examples, max_seq_length, max_seq_length, len(DISCOURSE_RELATIONS)), dtype=torch.float
    )
    discourse_logits[1, 3, 5, DISCOURSE_RELATIONS.index("原因・理由")] = 1.0  # 好きな - 頼み|原因・理由
    discourse_probabilities = discourse_logits.softmax(dim=3)
    discourse_max_probabilities, discourse_predictions = discourse_probabilities.max(dim=3)

    prediction = {
        "example_ids": torch.arange(num_examples, dtype=torch.long),
        "reading_predictions": reading_logits.argmax(dim=2),
        "reading_subword_map": reading_subword_map,
        "pos_logits": pos_logits,
        "subpos_logits": subpos_logits,
        "conjtype_logits": conjtype_logits,
        "conjform_logits": conjform_logits,
        "word_feature_probabilities": word_feature_probabilities,
        "ne_predictions": ne_predictions,
        "base_phrase_feature_probabilities": base_phrase_feature_probabilities,
        "dependency_predictions": dependency_logits.topk(k=dependency_topk, dim=2).indices,
        "dependency_type_predictions": dependency_type_logits.argmax(dim=3),
        "cohesion_logits": cohesion_logits,
        "discourse_predictions": discourse_predictions,
    }

    with tempfile.TemporaryDirectory() as tmp_dir:
        writer = WordModuleWriter(AMBIG_SURF_SPECS, destination=tmp_dir / Path("word_prediction.knp"))
        writer.jumandic = build_dummy_jumandic()
        writer.write_on_batch_end(trainer, module, prediction, None, ..., 0, 0)  # noqa
        assert isinstance(writer.destination, Path), "destination isn't set"
        assert writer.destination.read_text() == dedent(
            f"""\
            # S-ID:{doc_id_prefix}-0-0 kwja:{version("kwja")}
            * 1P
            + 1P <NE:PERSON:太郎><体言><SM-主体>
            太郎 たろう 太郎 名詞 6 人名 5 * 0 * 0 "代表表記:太郎/たろう 人名" <基本句-主辞>
            と と と 助詞 9 格助詞 1 * 0 * 0
            * 3D
            + 3D <NE:PERSON:次郎><体言><SM-主体>
            次郎 じろう 次郎 名詞 6 人名 5 * 0 * 0 "代表表記:次郎/じろう 人名" <基本句-主辞>
            は は は 助詞 9 副助詞 2 * 0 * 0
            * 3D
            + 3D <修飾>
            よく よく よく 副詞 8 * 0 * 0 * 0 <基本句-主辞><用言表記先頭><用言表記末尾>
            * -1D
            + -1D <rel type="ガ" target="次郎" sid="test-0-0" id="1"/><用言:動><時制:非過去><レベル:C><動態述語><節-区切><節-主辞>
            けんか けんか けんか 名詞 6 サ変名詞 2 * 0 * 0 "代表表記:喧嘩/けんか" <基本句-主辞><用言表記先頭><用言表記末尾><ALT-けんか-けんか-けんか-6-2-0-0-"代表表記:献花/けんか">
            する する する 動詞 2 * 0 サ変動詞 16 基本形 2
            EOS
            # S-ID:{doc_id_prefix}-1-0 kwja:{version("kwja")}
            * 1D
            + 1D <rel type="ガ" target="ラーメン" sid="test-1-0" id="1"/><用言:形><時制:非過去><レベル:B-><状態述語>
            辛い からい 辛い 形容詞 3 * 0 イ形容詞アウオ段 18 基本形 2 <基本句-主辞><用言表記先頭><用言表記末尾>
            * 2D
            + 2D <体言>
            ラーメン らーめん ラーメン 名詞 6 普通名詞 1 * 0 * 0 <基本句-主辞>
            が が が 助詞 9 格助詞 1 * 0 * 0
            * 3D
            + 3D <rel type="ガ" target="ラーメン" sid="test-1-0" id="1"/><rel type="ガ２" target="著者"/><用言:形><時制:非過去><レベル:B+><状態述語><節-機能-原因・理由><節-区切><節-主辞><談話関係:test-1-0/3/原因・理由>
            好きな すきな 好きだ 形容詞 3 * 0 ナ形容詞 21 ダ列基本連体形 3 <基本句-主辞><用言表記先頭><用言表記末尾>
            ので ので のだ 助動詞 5 * 0 ナ形容詞 21 ダ列タ系連用テ形 12
            * -1D
            + -1D <rel type="ガ" target="著者"/><rel type="ヲ" target="ラーメン" sid="test-1-0" id="1"/><用言:動><時制:過去><レベル:C><動態述語><敬語:丁寧表現><節-区切><節-主辞>
            頼み たのみ 頼む 動詞 2 * 0 子音動詞マ行 9 基本連用形 8 <基本句-主辞><用言表記先頭><用言表記末尾>
            ました ました ます 接尾辞 14 動詞性接尾辞 7 動詞性接尾辞ます型 31 タ形 7
            EOS
            """
        )
        juman_file.close()<|MERGE_RESOLUTION|>--- conflicted
+++ resolved
@@ -351,17 +351,12 @@
     cohesion_logits[0, flatten_rels.index("ガ"), 5, 2] = 2.0  # 次郎 ガ けんか
     cohesion_logits[1, flatten_rels.index("ガ"), 0, 1] = 2.0  # ラーメン ガ 辛い
     cohesion_logits[1, flatten_rels.index("ガ"), 3, 1] = 2.0  # ラーメン ガ 好き
-<<<<<<< HEAD
-    cohesion_logits[1, flatten_rels.index("ガ２"), 3, dataset.special_token2index["[著者]"]] = 2.0  # 著者 ガ２ 好き
-    cohesion_logits[1, flatten_rels.index("ガ"), 5, dataset.special_token2index["[著者]"]] = 2.0  # 著者 ガ 頼み
-=======
     cohesion_logits[
-        1, flatten_rels.index("ガ２"), 3, dataset.examples[1].special_token_indexer.get_morpheme_global_index("著者")
+        1, flatten_rels.index("ガ２"), 3, dataset.examples[1].special_token_indexer.get_morpheme_global_index("[著者]")
     ] = 2.0  # 著者 ガ２ 好き
     cohesion_logits[
-        1, flatten_rels.index("ガ"), 5, dataset.examples[1].special_token_indexer.get_morpheme_global_index("著者")
+        1, flatten_rels.index("ガ"), 5, dataset.examples[1].special_token_indexer.get_morpheme_global_index("[著者]")
     ] = 2.0  # 著者 ガ 頼み
->>>>>>> 928b6cf8
     cohesion_logits[1, flatten_rels.index("ヲ"), 5, 1] = 2.0  # ラーメン ヲ 頼み
 
     # (b, src, tgt, rel)
