--- conflicted
+++ resolved
@@ -1,4 +1,3 @@
-import pickle
 import tempfile
 import textwrap
 from pathlib import Path
@@ -30,19 +29,6 @@
 
 def make_dummy_jumandic():
     jumandic_dir = tempfile.TemporaryDirectory()
-<<<<<<< HEAD
-    with open(jumandic_dir.name + "/jumandic.dic", "w") as f:
-        dummy_dic = textwrap.dedent(
-            """\
-        (名詞 (時相名詞 ((読み きょう)(見出し語 今日 きょう)(意味情報 "代表表記:今日/きょう カテゴリ:時間"))))
-        (名詞 (普通名詞 ((読み あい)(見出し語 愛 あい)(意味情報 "代表表記:愛/あい 漢字読み:音 カテゴリ:抽象物"))))
-        (名詞 (普通名詞 ((読み あい)(見出し語 藍 あい)(意味情報 "代表表記:藍/あい カテゴリ:植物"))))"""
-        )
-        f.write(dummy_dic)
-    with open(jumandic_dir.name + "/ambig_surf2lemmas.pkl", "wb") as f:
-        f.write(pickle.dumps({"形容詞:*:イ形容詞アウオ段:エ基本形": {"あええ": ["あおい"], "くれえ": ["くらい", "くろい"]}}))
-    return jumandic_dir
-=======
     path = Path(jumandic_dir.name + "/jumandic.db")
     with TinyDB(path, access_mode="r+", storage=BetterJSONStorage) as db:
         db.insert(
@@ -96,18 +82,12 @@
         },
     ]
     return jumandic_dir, ambig_surf_specs
->>>>>>> 337277fa
 
 
 def test_init():
     with tempfile.TemporaryDirectory() as tmp_dir:
-<<<<<<< HEAD
-        jumandic_dir = make_dummy_jumandic()
-        _ = WordModuleWriter(tmp_dir, str(reading_resource_path), jumandic_dir.name)
-=======
         jumandic_dir, ambig_surf_specs = make_dummy_jumandic()
         _ = WordModuleWriter(tmp_dir, str(reading_resource_path), jumandic_dir.name, ambig_surf_specs)
->>>>>>> 337277fa
         jumandic_dir.cleanup()
 
 
@@ -234,15 +214,10 @@
     pred_filename = "test"
     with tempfile.TemporaryDirectory() as tmp_dir:
         # max_seq_length = 6 ([CLS], 今日, は, 晴れ, だ, [SEP]) + 7 (著者, 読者, 不特定:人, 不特定:物, [NULL], [NA], [ROOT])
-<<<<<<< HEAD
-        jumandic_dir = make_dummy_jumandic()
-        writer = WordModuleWriter(tmp_dir, str(reading_resource_path), jumandic_dir.name, pred_filename=pred_filename)
-=======
         jumandic_dir, ambig_surf_specs = make_dummy_jumandic()
         writer = WordModuleWriter(
             tmp_dir, str(reading_resource_path), jumandic_dir.name, ambig_surf_specs, pred_filename=pred_filename
         )
->>>>>>> 337277fa
         exophora_referents = ["著者", "読者", "不特定:人", "不特定:物"]
         special_tokens = exophora_referents + ["[NULL]", "[NA]", "[ROOT]"]
         dataset = WordInferenceDataset(
