import pickle
import tempfile
import textwrap
from pathlib import Path

import torch
from omegaconf import ListConfig
from rhoknp.props import DepType
from torch.utils.data import DataLoader

import jula
from jula.callbacks.word_module_writer import WordModuleWriter
from jula.datamodule.datasets.word_inference_dataset import WordInferenceDataset
from jula.utils.constants import (
    BASE_PHRASE_FEATURES,
    CONJFORM_TYPES,
    CONJTYPE_TYPES,
    DEPENDENCY_TYPE2INDEX,
    NE_TAGS,
    POS_TYPES,
    SUBPOS_TYPES,
    WORD_FEATURES,
)

here = Path(__file__).absolute().parent
reading_resource_path = here.parent / "datamodule/datasets/reading_files"


def make_dummy_jumandic():
    jumandic_dir = tempfile.TemporaryDirectory()
    with open(jumandic_dir.name + "/jumandic.dic", "w") as f:
        dummy_dic = textwrap.dedent(
            """\
        (名詞 (普通名詞 ((読み あい)(見出し語 愛 あい)(意味情報 "代表表記:愛/あい 漢字読み:音 カテゴリ:抽象物"))))
        (名詞 (普通名詞 ((読み あい)(見出し語 藍 あい)(意味情報 "代表表記:藍/あい カテゴリ:植物"))))"""
        )
        f.write(dummy_dic)
    with open(jumandic_dir.name + "/ambig_surf2lemmas.pkl", "wb") as f:
        f.write(pickle.dumps({"エ基本形": {"あええ": ["あおい"], "くれえ": ["くらい", "くろい"]}}))
    return jumandic_dir


def test_init():
    with tempfile.TemporaryDirectory() as tmp_dir:
        jumandic_dir = make_dummy_jumandic()
        _ = WordModuleWriter(tmp_dir, str(reading_resource_path), jumandic_dir.name)
        jumandic_dir.cleanup()


class MockTrainer:
    def __init__(self, predict_dataloaders):
        self.predict_dataloaders = predict_dataloaders


def test_write_on_epoch_end():
    texts = ["今日 は 晴れ だ"]
    tokens = ["[CLS] 今日 は 晴れ だ"]

    reading_subword_map = torch.tensor(
        [
            [
                [False, True, False, False, False],
                [False, False, True, False, False],
                [False, False, False, True, False],
                [False, False, False, False, True],
                [False, True, False, False, False],
            ]
        ],
        dtype=torch.bool,
    )
    reading_prediction_logits = torch.zeros(1, 5, 12907, dtype=torch.float)  # 12907: vocab size
    reading_prediction_logits[0][1][255] = 1.0  # きょう
    reading_prediction_logits[0][2][1] = 1.0  # ID
    reading_prediction_logits[0][3][4039] = 1.0  # はれ
    reading_prediction_logits[0][4][1] = 1.0  # ID

    word_analysis_pos_logits = torch.zeros(1, 13, len(POS_TYPES), dtype=torch.float)
    word_analysis_pos_logits[0][0][POS_TYPES.index("名詞")] = 1.0
    word_analysis_pos_logits[0][1][POS_TYPES.index("助詞")] = 1.0
    word_analysis_pos_logits[0][2][POS_TYPES.index("名詞")] = 1.0
    word_analysis_pos_logits[0][3][POS_TYPES.index("判定詞")] = 1.0

    word_analysis_subpos_logits = torch.zeros(1, 13, len(SUBPOS_TYPES), dtype=torch.float)
    word_analysis_subpos_logits[0][0][SUBPOS_TYPES.index("時相名詞")] = 1.0
    word_analysis_subpos_logits[0][1][SUBPOS_TYPES.index("副助詞")] = 1.0
    word_analysis_subpos_logits[0][2][SUBPOS_TYPES.index("普通名詞")] = 1.0
    word_analysis_subpos_logits[0][3][SUBPOS_TYPES.index("*")] = 1.0

    word_analysis_conjtype_logits = torch.zeros(1, 13, len(CONJTYPE_TYPES), dtype=torch.float)
    word_analysis_conjtype_logits[0][0][CONJTYPE_TYPES.index("*")] = 1.0
    word_analysis_conjtype_logits[0][1][CONJTYPE_TYPES.index("*")] = 1.0
    word_analysis_conjtype_logits[0][2][CONJTYPE_TYPES.index("*")] = 1.0
    word_analysis_conjtype_logits[0][3][CONJTYPE_TYPES.index("判定詞")] = 1.0

    word_analysis_conjform_logits = torch.zeros(1, 13, len(CONJFORM_TYPES), dtype=torch.float)
    word_analysis_conjform_logits[0][0][CONJFORM_TYPES.index("*")] = 1.0
    word_analysis_conjform_logits[0][1][CONJFORM_TYPES.index("*")] = 1.0
    word_analysis_conjform_logits[0][2][CONJFORM_TYPES.index("*")] = 1.0
    word_analysis_conjform_logits[0][3][CONJFORM_TYPES.index("基本形")] = 1.0

    ne_logits = torch.zeros(1, 13, len(NE_TAGS), dtype=torch.float)
    ne_logits[0][0][NE_TAGS.index("O")] = 1.0
    ne_logits[0][1][NE_TAGS.index("O")] = 1.0
    ne_logits[0][2][NE_TAGS.index("B-DATE")] = 1.0
    ne_logits[0][3][NE_TAGS.index("O")] = 1.0

    word_feature_logits = torch.zeros(1, 13, len(WORD_FEATURES), dtype=torch.float)
    word_feature_logits[0][0][WORD_FEATURES.index("基本句-主辞")] = 1.0
    word_feature_logits[0][1][WORD_FEATURES.index("基本句-区切")] = 1.0
    word_feature_logits[0][1][WORD_FEATURES.index("文節-区切")] = 1.0
    word_feature_logits[0][2][WORD_FEATURES.index("基本句-主辞")] = 1.0
    word_feature_logits[0][2][WORD_FEATURES.index("用言表記先頭")] = 1.0
    word_feature_logits[0][2][WORD_FEATURES.index("用言表記末尾")] = 1.0
    word_feature_logits[0][3][WORD_FEATURES.index("基本句-区切")] = 1.0
    word_feature_logits[0][3][WORD_FEATURES.index("文節-区切")] = 1.0

    base_phrase_feature_logits = torch.zeros(1, 13, len(BASE_PHRASE_FEATURES), dtype=torch.float)
    base_phrase_feature_logits[0][0][BASE_PHRASE_FEATURES.index("体言")] = 1.0
    base_phrase_feature_logits[0][2][BASE_PHRASE_FEATURES.index("用言:判")] = 1.0
    base_phrase_feature_logits[0][2][BASE_PHRASE_FEATURES.index("時制:非過去")] = 1.0
    base_phrase_feature_logits[0][2][BASE_PHRASE_FEATURES.index("節-主辞")] = 1.0
    base_phrase_feature_logits[0][2][BASE_PHRASE_FEATURES.index("節-区切")] = 1.0
    base_phrase_feature_logits[0][2][BASE_PHRASE_FEATURES.index("レベル:C")] = 1.0
    base_phrase_feature_logits[0][2][BASE_PHRASE_FEATURES.index("状態述語")] = 1.0

    dependency_logits = torch.zeros(1, 4, 13, dtype=torch.float)  # (b, word, word)
    dependency_logits[0][0][2] = 1.0
    dependency_logits[0][1][1] = 1.0
    dependency_logits[0][2][12] = 1.0  # [ROOT]
    dependency_logits[0][3][2] = 1.0

    dependency_type_logits = torch.zeros(1, 13, 1, len(DEPENDENCY_TYPE2INDEX), dtype=torch.float)
    dependency_type_logits[0][0][0][DEPENDENCY_TYPE2INDEX[DepType.DEPENDENCY]] = 1.0
    dependency_type_logits[0][1][0][DEPENDENCY_TYPE2INDEX[DepType.DEPENDENCY]] = 1.0
    dependency_type_logits[0][2][0][DEPENDENCY_TYPE2INDEX[DepType.DEPENDENCY]] = 1.0
    dependency_type_logits[0][3][0][DEPENDENCY_TYPE2INDEX[DepType.DEPENDENCY]] = 1.0

    cohesion_logits = torch.zeros(1, 6, 4, 13, dtype=torch.float)  # (b, rel, word, word)
    cohesion_logits[0, :, :, 10] = 1.0  # [NULL]
    cohesion_logits[0, :, :, 11] = 1.0  # [NA]
    cohesion_logits[0, 0, 2, 0] = 2.0  # 今日 ガ 晴れ

    # NOTE: This is not a correct prediction, but it is used to test the module.
    discourse_parsing_logits = torch.zeros(1, 4, 13, 7, dtype=torch.float)  # (b, word, word, rel)
    discourse_parsing_logits[0][2][2][1] = 1.0  # 晴れ -> 晴れ: 原因・理由

    predictions = [
        [
            {
                "tokens": tokens,
                "example_ids": [0],
                "dataloader_idx": 0,
                "reading_subword_map": reading_subword_map,
                "reading_prediction_logits": reading_prediction_logits,
                "word_analysis_pos_logits": word_analysis_pos_logits,
                "word_analysis_subpos_logits": word_analysis_subpos_logits,
                "word_analysis_conjtype_logits": word_analysis_conjtype_logits,
                "word_analysis_conjform_logits": word_analysis_conjform_logits,
                "ne_logits": ne_logits,
                "word_feature_logits": word_feature_logits,
                "base_phrase_feature_logits": base_phrase_feature_logits,
                "dependency_logits": dependency_logits,
                "dependency_type_logits": dependency_type_logits,
                "cohesion_logits": cohesion_logits,
                "discourse_parsing_logits": discourse_parsing_logits,
            }
        ]
    ]

    pred_filename = "test"
    with tempfile.TemporaryDirectory() as tmp_dir:
<<<<<<< HEAD
        # max_seq_length = 4 (今日, は, 晴れ, だ) + 7 (著者, 読者, 不特定:人, 不特定:物, [NULL], [NA], [ROOT])
        jumandic_dir = make_dummy_jumandic()
        writer = WordModuleWriter(tmp_dir, str(reading_resource_path), jumandic_dir.name, pred_filename=pred_filename)
=======
        # max_seq_length = 6 ([CLS], 今日, は, 晴れ, だ, [SEP]) + 7 (著者, 読者, 不特定:人, 不特定:物, [NULL], [NA], [ROOT])
        writer = WordModuleWriter(tmp_dir, str(reading_resource_path), pred_filename=pred_filename)
>>>>>>> c98c1503
        exophora_referents = ["著者", "読者", "不特定:人", "不特定:物"]
        special_tokens = exophora_referents + ["[NULL]", "[NA]", "[ROOT]"]
        dataset = WordInferenceDataset(
            texts=texts,
            model_name_or_path="nlp-waseda/roberta-base-japanese",
            max_seq_length=13,
            tokenizer_kwargs={"additional_special_tokens": special_tokens},
            pas_cases=ListConfig(["ガ", "ヲ", "ニ", "ガ２"]),
            bar_rels=ListConfig(["ノ"]),
            exophora_referents=ListConfig(exophora_referents),
            cohesion_tasks=ListConfig(["pas_analysis", "bridging", "coreference"]),
            special_tokens=ListConfig(special_tokens),
            restrict_cohesion_target=True,
            doc_id_prefix="test",
        )
        trainer = MockTrainer([DataLoader(dataset)])
        writer.write_on_epoch_end(trainer, ..., predictions)
        expected_knp = textwrap.dedent(
            f"""\
            # S-ID:test-0-0 jula:{jula.__version__}
            * 1D
            + 1D <体言>
            今日 きょう 今日 名詞 6 時相名詞 10 * 0 * 0 <基本句-主辞>
            は は は 助詞 9 副助詞 2 * 0 * 0
            * -1D
            + -1D <rel type="ガ" target="今日" sid="test-0-0" id="0"/><NE:DATE:晴れ><用言:判><時制:非過去><節-主辞><節-区切><レベル:C><状態述語><談話関係:test-0-0/1/原因・理由>
            晴れ はれ 晴れ 名詞 6 普通名詞 1 * 0 * 0 <基本句-主辞><用言表記先頭><用言表記末尾>
            だ だ だ 判定詞 4 * 0 判定詞 25 基本形 2
            EOS
            """
        )
        assert Path(tmp_dir).joinpath(f"{pred_filename}.knp").read_text() == expected_knp
        jumandic_dir.cleanup()<|MERGE_RESOLUTION|>--- conflicted
+++ resolved
@@ -169,14 +169,9 @@
 
     pred_filename = "test"
     with tempfile.TemporaryDirectory() as tmp_dir:
-<<<<<<< HEAD
-        # max_seq_length = 4 (今日, は, 晴れ, だ) + 7 (著者, 読者, 不特定:人, 不特定:物, [NULL], [NA], [ROOT])
+        # max_seq_length = 6 ([CLS], 今日, は, 晴れ, だ, [SEP]) + 7 (著者, 読者, 不特定:人, 不特定:物, [NULL], [NA], [ROOT])
         jumandic_dir = make_dummy_jumandic()
         writer = WordModuleWriter(tmp_dir, str(reading_resource_path), jumandic_dir.name, pred_filename=pred_filename)
-=======
-        # max_seq_length = 6 ([CLS], 今日, は, 晴れ, だ, [SEP]) + 7 (著者, 読者, 不特定:人, 不特定:物, [NULL], [NA], [ROOT])
-        writer = WordModuleWriter(tmp_dir, str(reading_resource_path), pred_filename=pred_filename)
->>>>>>> c98c1503
         exophora_referents = ["著者", "読者", "不特定:人", "不特定:物"]
         special_tokens = exophora_referents + ["[NULL]", "[NA]", "[ROOT]"]
         dataset = WordInferenceDataset(
